(*
 * Copyright (C) 2006-2009 Citrix Systems Inc.
 *
 * This program is free software; you can redistribute it and/or modify
 * it under the terms of the GNU Lesser General Public License as published
 * by the Free Software Foundation; version 2.1 only. with the special
 * exception on linking described in file LICENSE.
 *
 * This program is distributed in the hope that it will be useful,
 * but WITHOUT ANY WARRANTY; without even the implied warranty of
 * MERCHANTABILITY or FITNESS FOR A PARTICULAR PURPOSE.  See the
 * GNU Lesser General Public License for more details.
 *)

open Printf

open Xenops_utils
open Xenops_interface

open Device_common
open Xenstore
open Cancel_utils
open Xenops_task

exception Ioemu_failed of (string * string)

exception Device_shutdown
exception Device_not_found

exception Cdrom

module D = Debug.Make(struct let name = "xenops" end)
open D

(** Definition of available qemu profiles, used by the qemu backend implementations *)
module Profile = struct
  type t = Qemu_trad | Qemu_upstream_compat | Qemu_upstream [@@deriving rpc]
  let fallback = Qemu_trad
  let all = [ Qemu_trad; Qemu_upstream_compat; Qemu_upstream ]
  module Name = struct
    let qemu_trad            = "qemu-trad"
    let qemu_upstream_compat = "qemu-upstream-compat"
    let qemu_upstream        = "qemu-upstream"
  end
  let wrapper_of = function
    | Qemu_trad            -> !Resources.qemu_dm_wrapper
    | Qemu_upstream_compat
    | Qemu_upstream        -> !Resources.upstream_compat_qemu_dm_wrapper
  let string_of  = function
    | Qemu_trad              -> Name.qemu_trad
    | Qemu_upstream_compat   -> Name.qemu_upstream_compat
    | Qemu_upstream          -> Name.qemu_upstream
  let of_string  = function
    | x when x = Name.qemu_trad            -> Qemu_trad
    | x when x = Name.qemu_upstream_compat -> Qemu_upstream_compat
    | x when x = Name.qemu_upstream        -> Qemu_upstream
    | x -> debug "unknown device-model profile %s: defaulting to fallback: %s" x (string_of fallback);
      fallback
<<<<<<< HEAD
=======
  let of_domid x = if is_upstream_qemu x then Qemu_upstream else Qemu_trad
>>>>>>> ab4e186b
end

(* keys read by vif udev script (keep in sync with api:scripts/vif) *)
let vif_udev_keys = "promiscuous" :: (List.map (fun x -> "ethtool-" ^ x) [ "rx"; "tx"; "sg"; "tso"; "ufo"; "gso" ])

(****************************************************************************************)

module Generic = struct

  let vnc_port_path domid = sprintf "/local/domain/%d/console/vnc-port" domid

  let tc_port_path domid = sprintf "/local/domain/%d/console/tc-port" domid

  (* Oxenstored's transaction conflict algorithm will cause parallel but separate device
     creation transactions to abort and retry, leading to livelock while starting lots of
     VMs. Work around this by serialising these transactions for now. *)
  let device_serialise_m = Mutex.create ()
  let add_device ~xs device backend_list frontend_list private_list xenserver_list =
    Mutex.execute device_serialise_m (fun () ->

        let frontend_ro_path = frontend_ro_path_of_device ~xs device
        and frontend_rw_path = frontend_rw_path_of_device ~xs device
        and backend_path = backend_path_of_device ~xs device
        and hotplug_path = Hotplug.get_hotplug_path device
        and private_data_path = Device_common.get_private_data_path_of_device device
        and extra_xenserver_path = Device_common.extra_xenserver_path_of_device ~xs device in

        debug "adding device  B%d[%s]  F%d[%s]  H[%s]" device.backend.domid backend_path device.frontend.domid frontend_rw_path hotplug_path;
        Xs.transaction xs (fun t ->
            begin try
                (* Use the ro one because a bad guest could delete the rw node. *)
                ignore (t.Xst.read frontend_ro_path);
                raise (Device_frontend_already_connected device)
              with Xs_protocol.Enoent _ -> () end;

            t.Xst.rm frontend_rw_path;
            t.Xst.rm frontend_ro_path;
            t.Xst.rm backend_path;
            (* CA-16259: don't clear the 'hotplug_path' because this is where we
               		   record our own use of /dev/loop devices. Clearing this causes us to leak
               		   one per PV .iso *)

            t.Xst.mkdirperms frontend_rw_path (Xenbus_utils.device_frontend device);
            t.Xst.mkdirperms frontend_ro_path (Xenbus_utils.rwperm_for_guest 0);

            t.Xst.mkdirperms backend_path (Xenbus_utils.device_backend device);

            t.Xst.mkdirperms hotplug_path (Xenbus_utils.hotplug device);

            t.Xst.writev frontend_rw_path
              (("backend", backend_path) :: frontend_list);
            t.Xst.writev frontend_ro_path
              (("backend", backend_path) :: []);
            t.Xst.writev backend_path
              (("frontend", frontend_rw_path) :: backend_list);

            t.Xst.mkdirperms private_data_path (Xenbus_utils.hotplug device);
            t.Xst.writev private_data_path
              (("backend-kind", string_of_kind device.backend.kind) ::
               ("backend-id", string_of_int device.backend.domid) :: private_list);

            t.Xst.mkdirperms extra_xenserver_path (Xenbus_utils.rwperm_for_guest device.frontend.domid);
            t.Xst.writev extra_xenserver_path xenserver_list;
          )
      )

  let get_private_key ~xs device x =
    let private_data_path = Device_common.get_private_data_path_of_device device in
    let key = private_data_path ^ "/" ^x in
    try
      xs.Xs.read key
    with e ->
      error "read %s: Noent" key;
      raise e

  let safe_rm ~xs path =
    try
      debug "xenstore-rm %s" path;
      xs.Xs.rm path
    with _ -> debug "Failed to xenstore-rm %s; continuing" path

  (* Helper function to delete the frontend, backend and error trees for a device.
     This must only be done after synchronising with the hotplug scripts.
     Cleaning up is best-effort; some of it might fail but as much will be
     done as possible. *)
  let rm_device_state ~xs (x: device) =
    debug "Device.rm_device_state %s" (string_of_device x);
    safe_rm ~xs (frontend_ro_path_of_device ~xs x);
    safe_rm ~xs (frontend_rw_path_of_device ~xs x);
    safe_rm ~xs (backend_path_of_device ~xs x);
    (* Cleanup the directory containing the error node *)
    safe_rm ~xs (backend_error_path_of_device ~xs x);
    safe_rm ~xs (Filename.dirname (error_path_of_device ~xs x))

  (* The surprise-remove flag is now ignored: a vbd-unplug --force will
     	unplug regardless of surprise-remove. Leave this code here for now,
     	to warn the user in the logs. *)
  let can_surprise_remove ~xs (x: device) =
    (* "(info key in xenstore) && 2" tells us whether a vbd can be surprised removed *)
    let key = backend_path_of_device ~xs x ^ "/info" in
    try
      let info = Int64.of_string (xs.Xs.read key) in
      (Int64.logand info 2L) <> 0L
    with _ -> false

  (** Checks whether the supplied device still exists (ie hasn't been deleted) *)
  let exists ~xs (x: device) =
    let backend_stub = backend_path_of_device ~xs x in
    try
      ignore_string(xs.Xs.read backend_stub);
      true
    with Xs_protocol.Enoent _ -> false

  let assert_exists_t ~xs t (x: device) =
    let backend_stub = backend_path_of_device ~xs x in
    try
      ignore_string(t.Xst.read backend_stub)
    with Xs_protocol.Enoent _ -> raise Device_not_found

  (** When hot-unplugging a device we ask nicely *)
  let clean_shutdown_async ~xs (x: device) =
    let backend_path = backend_path_of_device ~xs x in
    let state_path = backend_path ^ "/state" in
    Xs.transaction xs (fun t ->
        let online_path = backend_path ^ "/online" in
        debug "xenstore-write %s = 0" online_path;
        t.Xst.write online_path "0";
        let state = try Xenbus_utils.of_string (t.Xst.read state_path) with _ -> Xenbus_utils.Closed in
        if state <> Xenbus_utils.Closed then (
          debug "Device.del_device setting backend to Closing";
          t.Xst.write state_path (Xenbus_utils.string_of Xenbus_utils.Closing);
        )
      )

  let unplug_watch ~xs (x: device) = Hotplug.path_written_by_hotplug_scripts x |> Watch.key_to_disappear
  let error_watch ~xs (x: device) = Watch.value_to_appear (error_path_of_device ~xs x)
  let frontend_closed ~xs (x: device) = Watch.map (fun () -> "") (Watch.value_to_become (frontend_rw_path_of_device ~xs x ^ "/state") (Xenbus_utils.string_of Xenbus_utils.Closed))
  let backend_closed ~xs (x: device) = Watch.value_to_become (backend_path_of_device ~xs x ^ "/state") (Xenbus_utils.string_of Xenbus_utils.Closed)

  let clean_shutdown_wait (task: Xenops_task.task_handle) ~xs ~ignore_transients (x: device) =
    debug "Device.Generic.clean_shutdown_wait %s" (string_of_device x);

    let on_error () =
      let error_path = error_path_of_device ~xs x in
      let error = try xs.Xs.read error_path with _ -> "" in
      debug "Device.Generic.shutdown_common: read an error: %s" error;
      (* After CA-14804 we deleted the error node *)
      (* After CA-73099 we stopped doing that *)
      (* ... but in the case of a "managed" domain,
         		   this transient should be ignored anyway *)
      raise (Device_error (x, error)) in

    let cancel = Device x in
    let frontend_closed = Watch.map (fun _ -> ()) (frontend_closed ~xs x) in
    let unplug = Watch.map (fun _ -> ()) (unplug_watch ~xs x) in
    let error = Watch.map (fun _ -> ()) (error_watch ~xs x) in
    if cancellable_watch cancel [ frontend_closed; unplug ] (if ignore_transients then [] else [ error ]) task ~xs ~timeout:!Xenopsd.hotplug_timeout ()
    then begin
      safe_rm ~xs (frontend_rw_path_of_device ~xs x);
      safe_rm ~xs (frontend_ro_path_of_device ~xs x);
      if cancellable_watch cancel [ unplug ] (if ignore_transients then [] else [ error ]) task ~xs ~timeout:!Xenopsd.hotplug_timeout ()
      then rm_device_state ~xs x
      else on_error ()
    end else on_error ()

  let clean_shutdown (task: Xenops_task.task_handle) ~xs (x: device) =
    debug "Device.Generic.clean_shutdown %s" (string_of_device x);
    clean_shutdown_async ~xs x;
    clean_shutdown_wait task ~xs ~ignore_transients:false x

  let hard_shutdown_request ~xs (x: device) =
    debug "Device.Generic.hard_shutdown_request %s" (string_of_device x);

    let backend_path = backend_path_of_device ~xs x in
    let online_path = backend_path ^ "/online" in
    debug "xenstore-write %s = 0" online_path;
    xs.Xs.write online_path "0";

    debug "Device.Generic.hard_shutdown about to blow away frontend";
    safe_rm xs (frontend_rw_path_of_device ~xs x);
    safe_rm xs (frontend_ro_path_of_device ~xs x)

  let hard_shutdown_complete ~xs (x: device) =
    if !Xenopsd.run_hotplug_scripts
    then backend_closed ~xs x
    else unplug_watch ~xs x

  let hard_shutdown (task: Xenops_task.task_handle) ~xs (x: device) =
    hard_shutdown_request ~xs x;

    let (_: bool) = cancellable_watch (Device x) [ hard_shutdown_complete ~xs x ] [ ] task ~xs ~timeout:!Xenopsd.hotplug_timeout () in
    (* blow away the backend and error paths *)
    debug "Device.Generic.hard_shutdown about to blow away backend and error paths";
    rm_device_state ~xs x

(*
(* Assume we've told the backend to close. Watch both the error node and one other path.
   When the watch fires, call a predicate function and look for an error node.
   If an error node appears, throw Device_error. If the predicate returns true then
   return unit. If the timeout expires throw Device_disconnect_timeout. *)
let wait_for_error_or ~xs ?(timeout=Hotplug.hotplug_timeout) doc predicate otherpath domid kind devid =
	let doc' = Printf.sprintf "%s (timeout = %f; %s)" doc timeout (print_device domid kind devid) in
  	let errorpath = error_node domid kind devid in
	debug "Device.wait_for_error_or %s (watching [ %s; %s ])" doc' otherpath errorpath;

	let finished = ref false and error = ref None in
	let callback watch =
		finished := predicate ();
		error := (try Some (xs.Xs.read errorpath) with Xs_protocol.Enoent _ -> None);
		(* We return if the predicate is true of an error node has appeared *)
		!finished || !error <> None in
	begin try
		Xs.monitor_paths xs [ otherpath, "X";
				      errorpath, "X" ] timeout callback;
	with
		Xs.Timeout ->
			warn "Device.wait_for_error_or %s: timeout" doc';
			raise (Device_disconnect_timeout (domid, kind, devid))
	end;
	begin match !error with
	| Some error ->
		warn "Device.wait_for_error_or %s: failed: %s" doc' error;
		raise (Device_error (domid, kind, devid, error))
	| None ->
		debug "Device.wait_for_error_or %s: succeeded" doc'
	end

(** When destroying a whole domain, we blow away the frontend tree of individual devices.
    NB we only ever blow away the frontend (blowing away the backend risks resource leaks)
    NB we only ever blow away frontends of domUs which are being destroyed - we don't
    expect them to recover from this! *)
let destroy ~xs domid kind devid =
	let frontend_path = get_frontend_path ~xs domid kind devid in
	xs.Xs.rm frontend_path
*)

  let really_kill pid =
    try
      Unixext.kill_and_wait pid
    with Unixext.Process_still_alive ->
      debug "%d: failed to respond to SIGTERM, sending SIGKILL" pid;
      Unixext.kill_and_wait ~signal:Sys.sigkill pid
  let best_effort txt f =
    try
      f ()
    with e ->
      info "%s: ignoring exception %s" txt (Printexc.to_string e)

end

(****************************************************************************************)
(** Disks:                                                                              *)

(** Vbd_Common contains the private Vbd functions that are common between the qemu profile backends *)
module Vbd_Common = struct

  type shutdown_mode =
    | Classic (** no signal that backend has flushed, rely on (eg) SM vdi_deactivate for safety *)
    | ShutdownRequest (** explicit signal that backend has flushed via "shutdown-done" *)

  let read_feature_flag ~xs (x: device) flag =
    let feature_flag_path = Printf.sprintf "/local/domain/%d/control/%s" x.backend.domid flag in
    try ignore(xs.Xs.read feature_flag_path); true with _ -> false

  let shutdown_mode_of_device ~xs (x: device) =
    if read_feature_flag ~xs x "feature-shutdown-request"
    then ShutdownRequest
    else Classic

  type mode = ReadOnly | ReadWrite

  let string_of_mode = function
    | ReadOnly -> "r"
    | ReadWrite -> "w"

  let mode_of_string = function
    | "r" -> ReadOnly
    | "w" -> ReadWrite
    | s   -> invalid_arg "mode_of_string"

  type lock = string

  (** The format understood by blocktap *)
  let string_of_lock lock mode = lock ^ ":" ^ (string_of_mode mode)

  type physty = File | Phys | Qcow | Vhd | Aio

  let backendty_of_physty = function
    | File -> "file"
    | Phys -> "phy"
    | Qcow | Vhd | Aio -> "phy"

  let string_of_physty = function
    | Qcow -> "qcow"
    | Vhd  -> "vhd"
    | Aio  -> "aio"
    | File -> "file"
    | Phys -> "phys"

  let physty_of_string s =
    match s with
    | "qcow" -> Qcow
    | "vhd"  -> Vhd
    | "aio"  -> Aio
    | "phy"  -> Phys
    | "file" -> File
    | _      -> invalid_arg "physty_of_string"

  type devty = CDROM | Disk | Floppy

  let string_of_devty = function
    | CDROM -> "cdrom"
    | Disk  -> "disk"
    | Floppy -> "floppy"

  let devty_of_string = function
    | "cdrom" -> CDROM
    | "disk"  -> Disk
    | "floppy" -> Floppy
    | _       -> invalid_arg "devty_of_string"

  let uses_blktap ~phystype = List.mem phystype [ Qcow; Vhd; Aio ]

  (** Request either a clean or hard shutdown *)
  let request_shutdown ~xs (x: device) (force: bool) =
    let request = if force then "force" else "normal" in

    debug "Device.Vbd.request_shutdown %s %s" (string_of_device x) request;

    let backend_path = backend_path_of_device ~xs x in
    let request_path = backend_shutdown_request_path_of_device ~xs x in
    let online_path = backend_path ^ "/online" in

    (* Prevent spurious errors appearing by not writing online=0 if force *)
    if not(force) then begin
      debug "xenstore-write %s = 0" online_path;
      xs.Xs.write online_path "0";
    end;
    debug "xenstore-write %s = %s" request_path request;
    xs.Xs.write request_path request

  (** Return the event to wait for when the shutdown has completed *)
  let shutdown_done ~xs (x: device): unit Watch.t =
    Watch.value_to_appear (backend_shutdown_done_path_of_device ~xs x) |> Watch.map (fun _ -> ())

  let shutdown_request_clean_shutdown_wait (task: Xenops_task.task_handle) ~xs ~ignore_transients (x: device) =
    debug "Device.Vbd.clean_shutdown_wait %s" (string_of_device x);

    (* Allow the domain to reject the request by writing to the error node *)
    let shutdown_done = shutdown_done ~xs x in
    let error = Watch.value_to_appear (error_path_of_device ~xs x) |> Watch.map (fun _ -> ())  in

    if cancellable_watch (Device x) [ shutdown_done ] (if ignore_transients then [] else [ error ]) task ~xs ~timeout:!Xenopsd.hotplug_timeout ()
    then begin
      debug "Device.Vbd.shutdown_common: shutdown-done appeared";
      (* Delete the trees (otherwise attempting to plug the device in again doesn't
               work.) This also clears any stale error nodes. *)
      Generic.rm_device_state ~xs x
    end else begin
      let error_path = error_path_of_device ~xs x in
      let error = try xs.Xs.read error_path with _ -> "" in
      (* CA-14804: Delete the error node contents *)
      (* After CA-73099 we stopped doing that *)
      debug "Device.Vbd.shutdown_common: read an error: %s" error;
      raise (Device_error (x, error))
    end

  let shutdown_request_hard_shutdown (task: Xenops_task.task_handle) ~xs (x: device) =
    debug "Device.Vbd.hard_shutdown %s" (string_of_device x);
    request_shutdown ~xs x true; (* force *)

    (* We don't watch for error nodes *)
    let (_: bool) = cancellable_watch (Device x) [ shutdown_done ~xs x ] [] task ~xs ~timeout:!Xenopsd.hotplug_timeout () in
    Generic.rm_device_state ~xs x;

    debug "Device.Vbd.hard_shutdown complete"

  let clean_shutdown_async ~xs x = match shutdown_mode_of_device ~xs x with
    | Classic -> Generic.clean_shutdown_async ~xs x
    | ShutdownRequest -> request_shutdown ~xs x false (* normal *)

  let clean_shutdown_wait (task: Xenops_task.task_handle) ~xs ~ignore_transients x = match shutdown_mode_of_device ~xs x with
    | Classic -> Generic.clean_shutdown_wait task ~xs ~ignore_transients x
    | ShutdownRequest -> shutdown_request_clean_shutdown_wait task ~xs ~ignore_transients x

  let clean_shutdown (task: Xenops_task.task_handle) ~xs x =
    clean_shutdown_async ~xs x;
    clean_shutdown_wait task ~xs ~ignore_transients:false x

  let hard_shutdown (task: Xenops_task.task_handle) ~xs x = match shutdown_mode_of_device ~xs x with
    | Classic -> Generic.hard_shutdown task ~xs x
    | ShutdownRequest -> shutdown_request_hard_shutdown task ~xs x

  let hard_shutdown_request ~xs x = match shutdown_mode_of_device ~xs x with
    | Classic -> Generic.hard_shutdown_request ~xs x
    | ShutdownRequest -> request_shutdown ~xs x true

  let hard_shutdown_complete ~xs x = match shutdown_mode_of_device ~xs x with
    | Classic -> Generic.hard_shutdown_complete ~xs x
    | ShutdownRequest -> shutdown_done ~xs x

  let hard_shutdown_wait (task: Xenops_task.task_handle) ~xs ~timeout x =
    let (_: bool) = cancellable_watch (Device x) [ Watch.map (fun _ -> ()) (hard_shutdown_complete ~xs x) ] [] task ~xs ~timeout () in
    ()

  let release (task: Xenops_task.task_handle) ~xc ~xs (x: device) =
    debug "Device.Vbd.release %s" (string_of_device x);
    (* Make sure blktap/blkback fire the udev remove event by deleting the
       	   backend now *)
    Generic.safe_rm ~xs (backend_path_of_device ~xs x);
    Hotplug.release task ~xc ~xs x;

    if !Xenopsd.run_hotplug_scripts
    then Hotplug.run_hotplug_script x [ "remove" ];

    (* As for add above, if the frontend is in dom0, we can wait for the frontend
       	 * to unplug as well as the backend. CA-13506 *)
    if x.frontend.domid = 0 then Hotplug.wait_for_frontend_unplug task ~xs x

  let free_device ~xs hvm domid =
    let disks = List.map
        (fun x -> x.frontend.devid
                  |> Device_number.of_xenstore_key
                  |> Device_number.spec
                  |> (fun (_, disk, _) -> disk))
        (Device_common.list_frontends ~xs domid) in
    let next = List.fold_left max 0 disks + 1 in
    let open Device_number in
    let bus_type = if (hvm && next < 4) then Ide else Xen in
    bus_type, next, 0

  type t = {
    mode:mode;
    device_number: Device_number.t option;
    phystype: physty;
    params: string;
    dev_type: devty;
    unpluggable: bool;
    protocol: protocol option;
    kind: Device_common.kind;
    extra_backend_keys: (string * string) list;
    extra_private_keys: (string * string) list;
    backend_domid: int;
  }

  let add_async ~xs ~hvm x domid =
    let back_tbl = Hashtbl.create 16 and front_tbl = Hashtbl.create 16 in
    let open Device_number in
    (* If no device number is provided then autodetect a free one *)
    let device_number = match x.device_number with
      | Some x -> x
      | None ->
        make (free_device ~xs hvm domid) in
    let devid = to_xenstore_key device_number in
    let device =
      let backend = { domid = x.backend_domid; kind = x.kind; devid = devid }
      in  device_of_backend backend domid
    in

    debug "Device.Vbd.add (device_number=%s | params=%s | phystype=%s)"
      (to_debug_string device_number) x.params (string_of_physty x.phystype);
    (* Notes:
       	   1. qemu accesses devices images itself and so needs the path of the original
                 file (in params)
              2. when windows PV drivers initialise, the new blockfront connects to the
                 up-til-now idle blockback.
              3. when the VM is fully PV, Ioemu devices do not work; all devices must be PV
       	   4. in the future an HVM guest might support a mixture of both
       	*)

    List.iter (fun (k, v) -> Hashtbl.add back_tbl k v) x.extra_backend_keys;

    List.iter (fun (k, v) -> Hashtbl.replace front_tbl k v) [
      "backend-id", string_of_int x.backend_domid;
      "state", string_of_int (Xenbus_utils.int_of Xenbus_utils.Initialising);
      "virtual-device", string_of_int devid;
      "device-type", match x.dev_type with
      | CDROM -> "cdrom"
      | Disk -> "disk"
      | Floppy -> "floppy";
    ];
    List.iter (fun (k, v) -> Hashtbl.replace back_tbl k v) [
      "frontend-id", sprintf "%u" domid;
      (* Prevents the backend hotplug scripts from running if the frontend disconnects.
         		   This allows the xenbus connection to re-establish itself *)
      "online", "1";
      "removable", if x.unpluggable then "1" else "0";
      "state", string_of_int (Xenbus_utils.int_of Xenbus_utils.Initialising);
      "dev", to_linux_device device_number;
      "type", backendty_of_physty x.phystype;
      "mode", string_of_mode x.mode;
      "params", x.params;
    ];
    (* We don't have PV drivers for HVM guests for CDROMs. We prevent
       blkback from successfully opening the device since this can
       prevent qemu CD eject (and subsequent vdi_deactivate) *)
    let no_phys_device =
      if hvm && (x.dev_type = CDROM) then ["no-physical-device", ""] else [] in

    Opt.iter
      (fun protocol ->
         Hashtbl.add front_tbl "protocol" (string_of_protocol protocol)
      ) x.protocol;

    let back = Hashtbl.fold (fun k v acc -> (k, v) :: acc) back_tbl [] in
    let front = Hashtbl.fold (fun k v acc -> (k, v) :: acc) front_tbl [] in
    let priv = no_phys_device @ x.extra_private_keys in

    Generic.add_device ~xs device back front priv [];
    device

  let add_wait (task: Xenops_task.task_handle) ~xc ~xs device =
    if !Xenopsd.run_hotplug_scripts
    then Hotplug.run_hotplug_script device [ "add" ];

    Hotplug.wait_for_plug task ~xs device;
    debug "Device.Vbd successfully added; device_is_online = %b" (Hotplug.device_is_online ~xs device);
    (* 'Normally' we connect devices to other domains, and cannot know whether the
       	   device is 'available' from their userspace (or even if they have a userspace).
       	   The best we can do is just to wait for the backend hotplug scripts to run,
       	   indicating that the backend has locked the resource.
       	   In the case of domain 0 we can do better: we have custom hotplug scripts
       	   which call us back when the device is actually available to userspace. We need
       	   to wait for this condition to make the template installers work.
       	   NB if the custom hotplug script fires this implies that the xenbus state
       	   reached "connected", so we don't have to check for that first. *)
    if device.frontend.domid = 0 then begin
      try
        (* CA-15605: clean up on dom0 block-attach failure *)
        Hotplug.wait_for_frontend_plug task ~xs device;
      with Hotplug.Frontend_device_error _ as e ->
        debug "Caught Frontend_device_error: assuming it is safe to shutdown the backend";
        clean_shutdown task ~xs device; (* assumes double-failure isn't possible *)
        release task ~xc ~xs device;
        raise e
    end;
    device

  (* Add the VBD to the domain, When this command returns, the device is ready. (This isn't as
     concurrent as xend-- xend allocates loopdevices via hotplug in parallel and then
     performs a 'waitForDevices') *)
  let add (task: Xenops_task.task_handle) ~xc ~xs ~hvm x domid =
    let device =
      let result = ref None in
      while !result = None do
        try
          result := Some (add_async ~xs ~hvm x domid);
        with Device_frontend_already_connected _ as e ->
          if x.device_number = None then begin
            debug "Temporary failure to allocte a device number; retrying";
            Thread.delay 0.1
          end else raise e (* permanent failure *)
      done; Opt.unbox !result in
    add_wait task ~xc ~xs device

  let qemu_media_change ~xs device _type params =
    let backend_path  = (backend_path_of_device ~xs device) in
    let params_path = backend_path ^ "/params" in

    (* unfortunately qemu filter the request if on the same string it has,
       	   so we trick it by having a different string, but the same path, adding a
       	   spurious '/' character at the beggining of the string.  *)
    let oldval = try xs.Xs.read params_path with _ -> "" in
    let pathtowrite =
      if oldval = params then (
        "/" ^ params
      ) else
        params in

    let back_delta = [
      "type",           _type;
      "params",         pathtowrite;
    ] in
    Xs.transaction xs (fun t -> t.Xst.writev backend_path back_delta);
    debug "Media changed: params = %s" pathtowrite

  let media_eject ~xs device =
    qemu_media_change ~xs device "" ""

  let media_insert ~xs ~phystype ~params device =
    let _type = backendty_of_physty phystype in
    qemu_media_change ~xs device _type params

  let media_is_ejected ~xs device =
    let path = (backend_path_of_device ~xs device) ^ "/params" in
    try xs.Xs.read path = "" with _ -> raise Device_not_found

end

(****************************************************************************************)
(** VIFs:                                                                               *)

(**
   Generate a random MAC address, using OUI (Organizationally Unique
   Identifier) 00-16-3E, allocated to Xensource, Inc.

   The remaining 3 fields are random, with the first bit of the first random
   field set 0.
*)

module Vif = struct

  let add (task: Xenops_task.task_handle) ~xs ~devid ~netty ~mac ~carrier ?mtu ?(rate=None) ?(protocol=Protocol_Native) ?(backend_domid=0) ?(other_config=[]) ?(extra_private_keys=[]) ?(extra_xenserver_keys=[]) domid =
    debug "Device.Vif.add domid=%d devid=%d mac=%s carrier=%b rate=%s other_config=[%s] extra_private_keys=[%s] extra_xenserver_keys=[%s]" domid devid mac carrier
      (match rate with None -> "none" | Some (a, b) -> sprintf "(%Ld,%Ld)" a b)
      (String.concat "; " (List.map (fun (k, v) -> k ^ "=" ^ v) other_config))
      (String.concat "; " (List.map (fun (k, v) -> k ^ "=" ^ v) extra_private_keys))
      (String.concat "; " (List.map (fun (k, v) -> k ^ "=" ^ v) extra_xenserver_keys));
    (* Filter the other_config keys using vif_udev_keys as a whitelist *)
    let other_config = List.filter (fun (x, _) -> List.mem x vif_udev_keys) other_config in
    let frontend = { domid = domid; kind = Vif; devid = devid } in
    let backend = { domid = backend_domid; kind = Vif; devid = devid } in
    let device = { backend = backend; frontend = frontend } in

    let mac = Mac.check_mac mac in

    let back_options =
      match rate with
      | None                              -> []
      | Some (kbytes_per_s, timeslice_us) ->
        let ( ^* ) = Int64.mul and ( ^/ ) = Int64.div in
        let timeslice_us =
          if timeslice_us > 0L then
            timeslice_us
          else
            50000L (* 50ms by default *) in
        let bytes_per_interval = ((kbytes_per_s ^* 1024L) ^* timeslice_us)
                                 ^/ 1000000L in
        if bytes_per_interval > 0L && bytes_per_interval < 0xffffffffL then
          [ "rate", sprintf "%Lu,%Lu" bytes_per_interval timeslice_us ]
        else (
          debug "VIF qos: invalid value for byte/interval: %Lu" bytes_per_interval;
          []
        )
    in

    let back = [
      "frontend-id", sprintf "%u" domid;
      "online", "1";
      "state", string_of_int (Xenbus_utils.int_of Xenbus_utils.Initialising);
      "script", !Xc_resources.vif_script;
      "mac", mac;
      "handle", string_of_int devid
    ] @ back_options in

    let front_options =
      if protocol <> Protocol_Native then
        [ "protocol", string_of_protocol protocol; ]
      else
        [] in

    let front = [
      "backend-id", string_of_int backend_domid;
      "state", string_of_int (Xenbus_utils.int_of Xenbus_utils.Initialising);
      "handle", string_of_int devid;
      "mac", mac;
      "disconnect", if carrier then "0" else "1";
    ] @ front_options in

    let extra_private_keys = List.map (fun (k, v) -> "other-config/" ^ k, v) other_config @ extra_private_keys in
    (* Add the rest of the important configuration to the private bit of xenstore so we can access it later *)
    let extra_private_keys = extra_private_keys @
                             ("mac", mac) ::
                             (match mtu with | Some mtu when mtu > 0 -> [ "MTU", string_of_int mtu ] | _ -> []) @
                             (match netty with
                              | Netman.Bridge b -> [ "bridge", b; "bridge-MAC", "fe:ff:ff:ff:ff:ff"; ]
                              | Netman.Vswitch b -> [ "bridge", b; "bridge-MAC", "fe:ff:ff:ff:ff:ff"; ]
                              | Netman.DriverDomain -> []
                              | Netman.Nat -> []) @
                             (match rate with | None -> [] | Some(rate, timeslice) -> [ "rate", Int64.to_string rate; "timeslice", Int64.to_string timeslice ]) in

    Generic.add_device ~xs device back front extra_private_keys extra_xenserver_keys;

    if !Xenopsd.run_hotplug_scripts then begin
      (* The VIF device won't be created until the backend is
         		   in state InitWait: *)
      Hotplug.wait_for_connect task ~xs device;
      let tap = { device with backend = { device.backend with kind = Tap } } in
      Hotplug.run_hotplug_script device [ "add" ];
      Hotplug.run_hotplug_script device [ "online" ];
      Hotplug.run_hotplug_script tap [ "add" ];
      Hotplug.run_hotplug_script tap [ "online" ];
    end;

    Hotplug.wait_for_plug task ~xs device;
    device

  let clean_shutdown = Generic.clean_shutdown

  let hard_shutdown = Generic.hard_shutdown

  let set_carrier ~xs (x: device) carrier =
    debug "Device.Vif.set_carrier %s <- %b" (string_of_device x) carrier;
    let disconnect_path = disconnect_path_of_device ~xs x in
    xs.Xs.write disconnect_path (if carrier then "0" else "1")

  let release (task: Xenops_task.task_handle) ~xc ~xs (x: device) =
    debug "Device.Vif.release %s" (string_of_device x);

    if !Xenopsd.run_hotplug_scripts then begin
      let tap = { x with backend = { x.backend with kind = Tap } } in
      Hotplug.run_hotplug_script x [ "remove" ];
      Hotplug.run_hotplug_script tap [ "remove" ];
    end;
    Hotplug.release task ~xc ~xs x

  let move ~xs (x: device) bridge =
    let xs_bridge_path = Device_common.get_private_data_path_of_device x ^ "/bridge" in
    xs.Xs.write xs_bridge_path bridge;
    Hotplug.run_hotplug_script x ["move"; "type_if=vif"];
    (* Maybe there's a tap, too *)
    try Hotplug.run_hotplug_script {x with backend={x.backend with kind=Tap}}  ["move"; "type_if=tap"] with _ -> ()

end

(*****************************************************************************)
(** Vcpus:                                                                   *)
module Vcpu = struct

  let add ~xs ~devid domid online =
    let path = sprintf "/local/domain/%d/cpu/%d/availability" domid devid in
    xs.Xs.write path (if online then "online" else "offline")

  let del ~xs ~devid domid =
    let path = sprintf "/local/domain/%d/cpu/%d" domid devid in
    xs.Xs.rm path

  let set = add

  let status ~xs ~devid domid =
    let path = sprintf "/local/domain/%d/cpu/%d/availability" domid devid in
    try match xs.Xs.read path with
      | "online"  -> true
      | "offline" -> false
      | _         -> (* garbage, assuming false *) false
    with Xs_protocol.Enoent _ -> false

end

module PV_Vnc = struct

  let vnc_pid_path domid = sprintf "/local/domain/%d/vncterm-pid" domid
  let vnc_console_path domid = sprintf "/local/domain/%d/console" domid

  let pid ~xs domid =
    try
      let pid = xs.Xs.read (vnc_pid_path domid) in
      Some (int_of_string pid)
    with _ ->
      None

  (* Look up the commandline args for the vncterm pid; *)
  (* Check that they include the vncterm binary path and the xenstore console path for the supplied domid. *)
  let is_cmdline_valid domid pid =
    let cmdline =
      Printf.sprintf "/proc/%d/cmdline" pid
      |> Unixext.string_of_file
      |> Stdext.Xstringext.String.split '\000'
    in
    if (List.mem !Xc_resources.vncterm cmdline) && (List.mem (vnc_console_path domid) cmdline)
    then true
    else false

  let is_vncterm_running ~xs domid =
    match pid ~xs domid with
    | None -> false
    | Some p ->
      try
        Unix.kill p 0;
        is_cmdline_valid domid p
      with _ -> false

  let get_vnc_port ~xs domid =
    if not (is_vncterm_running ~xs domid)
    then None
    else (try Some(int_of_string (xs.Xs.read (Generic.vnc_port_path domid))) with _ -> None)

  let get_tc_port ~xs domid =
    if not (is_vncterm_running ~xs domid)
    then None
    else (try Some(int_of_string (xs.Xs.read (Generic.tc_port_path domid))) with _ -> None)


  let load_args = function
    | None -> []
    | Some filename ->
      if Sys.file_exists filename
      then ["-l"; filename]
      else []

  exception Failed_to_start

  let vncterm_statefile pid = sprintf "/var/xen/vncterm/%d/vncterm.statefile" pid

  let get_statefile ~xs domid =
    match pid ~xs domid with
    | None -> None
    | Some pid ->
      let filename = vncterm_statefile pid in
      if Sys.file_exists filename then
        Some filename
      else
        None

  let save ~xs domid =
    match pid ~xs domid with
    | Some pid ->
      Unix.kill pid Sys.sigusr1;
      let filename = vncterm_statefile pid in
      let delay = 10. in
      let start_time = Unix.time () in
      (* wait at most ten seconds *)
      while not (Sys.file_exists filename) || Unix.time () -. start_time > delay do
        debug "Device.PV_Vnc.save: waiting for %s to appear" filename;
        Thread.delay 1.
      done;
      if Unix.time () -. start_time > delay then
        debug "Device.PV_Vnc.save: timeout while waiting for %s to appear" filename
      else
        debug "Device.PV_Vnc.save: %s has appeared" filename
    | None     -> ()

  let start ?statefile ~xs ?ip domid =
    debug "In PV_Vnc.start";
    let ip = Opt.default "127.0.0.1" ip in
    let l = [ "-x"; sprintf "/local/domain/%d/console" domid;
              "-T"; (* listen for raw connections *)
              "-v"; ip ^ ":1";
            ] @ load_args statefile in
    (* Now add the close fds wrapper *)
    let pid = Forkhelpers.safe_close_and_exec None None None [] !Xc_resources.vncterm l in
    let path = vnc_pid_path domid in
    xs.Xs.write path (string_of_int (Forkhelpers.getpid pid));
    Forkhelpers.dontwaitpid pid

  let stop ~xs domid =
    let open Generic in
    match pid ~xs domid with
    | Some pid ->
      best_effort "killing vncterm"
        (fun () -> Unix.kill pid Sys.sigterm);
      best_effort "removing vncterm-pid from xenstore"
        (fun () -> xs.Xs.rm (vnc_pid_path domid))
    | None -> ()

end

module type DAEMONPIDPATH = sig
  val pid_path : int -> string
end

module DaemonMgmt (D : DAEMONPIDPATH) = struct
  module SignalMask = struct
    module H = Hashtbl
    type t = (int, bool) H.t
    let create () = H.create 16
    let set tbl key = H.replace tbl key true
    let unset tbl key = H.remove tbl key
    let has tbl key = H.mem tbl key
  end
  let signal_mask = SignalMask.create ()

  let pid_path = D.pid_path
  let pid_path_signal domid = (pid_path domid) ^ "-signal"
  let pid ~xs domid =
    try
      let pid = xs.Xs.read (pid_path domid) in
      Some (int_of_string pid)
    with _ -> None
  let is_running ~xs domid =
    match pid ~xs domid with
    | None -> false
    | Some p ->
      try
        Unix.kill p 0; (* This checks the existence of pid p *)
        true
      with _ -> false
end

module Qemu = DaemonMgmt(struct let pid_path domid = sprintf "/local/domain/%d/qemu-pid" domid end)
module Vgpu = DaemonMgmt(struct let pid_path domid = sprintf "/local/domain/%d/vgpu-pid" domid end)

module PCI = struct

  type t = {
    address: Xenops_interface.Pci.address;
    irq: int;
    resources: (int64 * int64 * int64) list;
    driver: string;
  }

  exception Cannot_add of Xenops_interface.Pci.address list * exn (* devices, reason *)
  exception Cannot_use_pci_with_no_pciback of t list

  (* same as libxl_internal: PROC_PCI_NUM_RESOURCES *)
  let _proc_pci_num_resources = 7
  (* same as libxl_internal: PCI_BAR_IO *)
  let _pci_bar_io = 0x01L

  (* XXX: we don't want to use the 'xl' command here because the "interface"
     isn't considered as stable as the C API *)
  let xl_pci cmd pcidevs domid =
    List.iter
      (fun dev ->
         try
           let (_, _) = Forkhelpers.execute_command_get_output
               "/usr/sbin/xl"
               [
                 cmd;
                 string_of_int domid;
                 Xenops_interface.Pci.string_of_address dev
               ] in
           ()
         with e ->
           debug "xl %s: %s" cmd (Printexc.to_string e);
           raise e
      ) pcidevs

  let add_xl = xl_pci "pci-attach"

  let release_xl = xl_pci "pci-detach"

  let device_model_pci_device_path xs be_domid fe_domid =
    let be_path = xs.Xs.getdomainpath be_domid in
    Printf.sprintf "%s/backend/pci/%d/0" be_path fe_domid

  (* Given a domid, return a list of [ X, (domain, bus, dev, func) ] where X indicates the order in
     which the device was plugged. *)
  let read_pcidir ~xs domid =
    let path = device_model_pci_device_path xs 0 domid in
    let prefix = "dev-" in
    let all = List.filter (String.startswith prefix) (try xs.Xs.directory path with Xs_protocol.Enoent _ -> []) in
    (* The values are the PCI device (domain, bus, dev, func) strings *)
    let device_number_of_string x =
      (* remove the silly prefix *)
      int_of_string (String.sub x (String.length prefix) (String.length x - (String.length prefix))) in
    let pairs = List.map
        (fun x ->
           device_number_of_string x,
           Xenops_interface.Pci.address_of_string (xs.Xs.read (path ^ "/" ^ x)))
        all
    in
    (* Sort into the order the devices were plugged *)
    List.sort (fun a b -> compare (fst a) (fst b)) pairs

  let add ~xs pcidevs domid =
    try
      let current = read_pcidir ~xs domid in
      let next_idx = List.fold_left max (-1) (List.map fst current) + 1 in
      add_xl pcidevs domid;
      List.iteri
        (fun count address ->
           xs.Xs.write
             (device_model_pci_device_path xs 0 domid ^ "/dev-" ^ string_of_int (next_idx + count))
             (Xenops_interface.Pci.string_of_address address))
        pcidevs
    with exn -> raise (Cannot_add (pcidevs, exn))

  let release pcidevs domid =
    release_xl pcidevs domid

  let write_string_to_file file s =
    let fn_write_string fd = Unixext.really_write fd s 0 (String.length s) in
    Unixext.with_file file [ Unix.O_WRONLY ] 0o640 fn_write_string

  let do_flr device =
    debug "Doing FLR on pci device: %s" device;
    let doflr = "/sys/bus/pci/drivers/pciback/do_flr" in
    let device_reset_file = Printf.sprintf "/sys/bus/pci/devices/%s/reset" device in
    let callscript s devstr =
      if Sys.file_exists !Xc_resources.pci_flr_script then begin
        try ignore (Forkhelpers.execute_command_get_output !Xc_resources.pci_flr_script [ s; devstr; ])
        with _ -> ()
      end
    in
    callscript "flr-pre" device;
    (
      if Sys.file_exists device_reset_file then
        try write_string_to_file device_reset_file "1" with _ -> ()
      else
        try write_string_to_file doflr device with _ -> ()
    );
    callscript "flr-post" device

  type supported_driver =
    | I915
    | Nvidia
    | Pciback

  type driver =
    | Supported of supported_driver
    | Unsupported of string

  let string_of_driver = function
    | Supported I915 -> "i915"
    | Supported Nvidia -> "nvidia"
    | Supported Pciback -> "pciback"
    | Unsupported driver -> driver

  let driver_of_string = function
    | "i915" -> Supported I915
    | "nvidia" -> Supported Nvidia
    | "pciback" -> Supported Pciback
    | driver -> Unsupported driver

  let sysfs_devices = "/sys/bus/pci/devices"
  let sysfs_drivers = "/sys/bus/pci/drivers"
  let sysfs_i915 = Filename.concat sysfs_drivers "i915"
  let sysfs_nvidia = Filename.concat sysfs_drivers "nvidia"
  let sysfs_pciback = Filename.concat sysfs_drivers "pciback"

  let get_driver devstr =
    try
      let sysfs_device = Filename.concat sysfs_devices devstr in
      Some (Filename.concat sysfs_device "driver"
            |> Unix.readlink
            |> Filename.basename
            |> driver_of_string)
    with _ -> None

  let bind_to_pciback devstr =
    debug "pci: binding device %s to pciback" devstr;
    let new_slot = Filename.concat sysfs_pciback "new_slot" in
    let bind = Filename.concat sysfs_pciback "bind" in
    write_string_to_file new_slot devstr;
    write_string_to_file bind devstr

  let bind_to_i915 devstr =
    debug "pci: binding device %s to i915" devstr;
    let is_loaded = Unixext.file_lines_fold (
        fun loaded line ->
          loaded || match Stdext.Xstringext.String.split ' ' line with "i915" :: _ -> true | _ -> false
      ) false "/proc/modules" in
    if not is_loaded then ignore (Forkhelpers.execute_command_get_output !Resources.modprobe ["i915"]);
    match get_driver devstr	with
    | None -> write_string_to_file (Filename.concat sysfs_i915 "bind") devstr
    | Some (Supported I915) -> ()
    | Some drv -> raise (Internal_error (Printf.sprintf "Fail to bind to i915, device is bound to %s" (string_of_driver drv)))

  let bind_to_nvidia devstr =
    debug "pci: binding device %s to nvidia" devstr;
    let bind = Filename.concat sysfs_nvidia "bind" in
    write_string_to_file bind devstr

  let unbind devstr driver =
    let driverstr = string_of_driver driver in
    debug "pci: unbinding device %s from %s" devstr driverstr;
    let sysfs_driver = Filename.concat sysfs_drivers driverstr in
    let unbind = Filename.concat sysfs_driver "unbind" in
    write_string_to_file unbind devstr

  let unbind_from_i915 devstr =
    unbind devstr (Supported I915);
    let (_:string * string) =
      Forkhelpers.execute_command_get_output !Resources.rmmod ["i915"] in ()

  let procfs_nvidia = "/proc/driver/nvidia/gpus"

  let nvidia_smi = "/usr/bin/nvidia-smi"

  let unbind_from_nvidia devstr =
    debug "pci: attempting to lock device %s before unbinding from nvidia" devstr;
    let gpus = Sys.readdir procfs_nvidia in
    (* Find the GPU with this device ID. *)
    let rec find_gpu = function
      | [] ->
        failwith (Printf.sprintf "Couldn't find GPU with device ID %s" devstr)
      | gpu :: rest ->
        let gpu_path = Filename.concat procfs_nvidia gpu in
        let gpu_info_file = Filename.concat gpu_path "information" in
        let gpu_info = Unixext.string_of_file gpu_info_file in
        (* Work around due to PCI ID formatting inconsistency. *)
        let devstr2 = String.copy devstr in
        devstr2.[7] <- '.';
        if false
        || (Stdext.Xstringext.String.has_substr gpu_info devstr2)
        || (Stdext.Xstringext.String.has_substr gpu_info devstr)
        then gpu_path
        else find_gpu rest
    in
    (* Disable persistence mode on the device before unbinding it. In future it
       	 * might be worth augmenting gpumon so that it can do this, and to enable
       	 * xapi and/or xenopsd to tell it to do so. *)
    let (_: string * string) =
      Forkhelpers.execute_command_get_output
        nvidia_smi
        ["--id="^devstr; "--persistence-mode=0"]
    in
    let unbind_lock_path =
      Filename.concat (find_gpu (Array.to_list gpus)) "unbindLock"
    in
    (* Grab the unbind lock. *)
    write_string_to_file unbind_lock_path "1\n";
    (* Unbind if we grabbed the lock; fail otherwise. *)
    if Unixext.string_of_file unbind_lock_path = "1\n"
    then unbind devstr (Supported Nvidia)
    else failwith (Printf.sprintf "Couldn't lock GPU with device ID %s" devstr)

  let bind_lock = Mutex.create ()

  let bind devices new_driver =
    let bind_to devstr = function
      | I915 -> bind_to_i915 devstr
      | Nvidia -> bind_to_nvidia devstr
      | Pciback -> begin
          bind_to_pciback devstr;
          do_flr devstr
        end
    in
    let unbind_from devstr = function
      | Supported I915 -> unbind_from_i915 devstr
      | Supported Nvidia -> unbind_from_nvidia devstr
      | driver -> unbind devstr driver
    in
    Mutex.execute bind_lock (fun () ->
        List.iter
          (fun device ->
             let devstr = Xenops_interface.Pci.string_of_address device in
             let old_driver = get_driver devstr in
             match old_driver, new_driver with
             (* We want the driver which is already bound. *)
             | Some (Supported I915), I915 ->
               debug "pci: device %s already bound to i915; doing nothing" devstr
             | Some (Supported Nvidia), Nvidia ->
               debug "pci: device %s already bound to nvidia; doing nothing" devstr
             | Some (Supported Pciback), Pciback ->
               debug "pci: device %s already bound to pciback; doing flr" devstr;
               do_flr devstr
             (* No driver is bound, so just bind the one we want. *)
             | None, new_driver ->
               debug "pci: device %s not bound" devstr;
               bind_to devstr new_driver
             (* Unbinding from one driver and binding to another driver. *)
             | Some (old_driver), new_driver ->
               unbind_from devstr old_driver;
               bind_to devstr new_driver)
          devices)

  let enumerate_devs ~xs (x: device) =
    let backend_path = backend_path_of_device ~xs x in
    let num =
      try int_of_string (xs.Xs.read (backend_path ^ "/num_devs"))
      with _ -> 0
    in
    let devs = Array.make num None in
    for i = 0 to num
    do
      try
        let devstr = xs.Xs.read (backend_path ^ "/dev-" ^ (string_of_int i)) in
        let dev = Xenops_interface.Pci.address_of_string devstr in
        devs.(i) <- Some dev
      with _ ->
        ()
    done;
    List.rev (List.fold_left (fun acc dev ->
        match dev with
        | None -> acc
        | Some dev -> dev :: acc
      ) [] (Array.to_list devs))

  let reset ~xs address =
    let devstr = Xenops_interface.Pci.string_of_address address in
    debug "Device.Pci.reset %s" devstr;
    do_flr devstr

  let clean_shutdown (task: Xenops_task.task_handle) ~xs (x: device) =
    debug "Device.Pci.clean_shutdown %s" (string_of_device x);
    let devs = enumerate_devs ~xs x in
    Xenctrl.with_intf (fun xc ->
        try release devs x.frontend.domid
        with _ -> ());
    ()

  let hard_shutdown (task: Xenops_task.task_handle) ~xs (x: device) =
    debug "Device.Pci.hard_shutdown %s" (string_of_device x);
    clean_shutdown task ~xs x

  (* This is the global location where PCI device add/remove status is put. We should aim to use
     a per-device location to support parallel requests in future *)
  let device_model_state_path xs be_domid fe_domid =
    Printf.sprintf "%s/device-model/%d/state" (xs.Xs.getdomainpath be_domid) fe_domid

  let signal_device_model ~xs domid cmd parameter =
    debug "Device.Pci.signal_device_model domid=%d cmd=%s param=%s" domid cmd parameter;
    let be_domid = 0 in (* XXX: assume device model is in domain 0 *)
    let be_path = xs.Xs.getdomainpath be_domid in
    (* Currently responses go in this global place. Blank it to prevent request/response/request confusion *)
    xs.Xs.rm (device_model_state_path xs be_domid domid);

    Xs.transaction xs (fun t ->
        t.Xst.writev be_path [ Printf.sprintf "device-model/%d/command" domid, cmd;
                               Printf.sprintf "device-model/%d/parameter" domid, parameter ];
      )

  let wait_device_model (task: Xenops_task.task_handle) ~xs domid =
    let be_domid = 0 in
    let path = device_model_state_path xs be_domid domid in
    let watch = Watch.value_to_appear path |> Watch.map (fun _ -> ()) in
    let shutdown = Watch.key_to_disappear (Qemu.pid_path domid) in
    let cancel = Domain domid in
    let (_: bool) = cancellable_watch cancel [ watch; shutdown ] [] task ~xs ~timeout:!Xenopsd.hotplug_timeout () in
    if Qemu.is_running ~xs domid then begin
      let answer = try xs.Xs.read path with _ -> "" in
      xs.Xs.rm path;
      Some answer
    end else begin
      info "wait_device_model: qemu has shutdown";
      None
    end

  (* Return a list of PCI devices *)
  let list ~xs domid =
    (* replace the sort index with the default '0' -- XXX must figure out whether this matters to anyone *)
    List.map (fun (_, y) -> (0, y)) (read_pcidir ~xs domid)

  (* We explicitly add a device frontend in the hotplug case so the device watch code
     can find the backend and monitor it. *)
  let ensure_device_frontend_exists ~xs backend_domid frontend_domid =
    let frontend_path = Printf.sprintf "/local/domain/%d/device/pci/0" frontend_domid in
    let backend_path = Printf.sprintf "/local/domain/%d/backend/pci/%d/0" backend_domid frontend_domid in

    debug "adding PCI frontend: frontend_domid = %d; backend_domid = %d" frontend_domid backend_domid;
    Xs.transaction xs (fun t ->
        (* If the frontend already exists, no work to do *)
        if try ignore(t.Xst.read (frontend_path ^ "/backend")); true with _ -> false
        then debug "PCI frontend already exists: no work to do"
        else begin
          t.Xst.mkdirperms frontend_path (Xs_protocol.ACL.({owner = frontend_domid; other = NONE; acl = [ (backend_domid, READ) ]}));
          t.Xst.writev frontend_path [
            "backend", backend_path;
            "backend-id", string_of_int backend_domid;
            "state", "1"
          ]
        end
      )
end

module Vfs = struct

  let add ~xc ~xs ?(backend_domid=0) domid =
    debug "Device.Vfs.add domid=%d" domid;
    let frontend = { domid = domid; kind = Vfs; devid = 0 } in
    let backend = { domid = backend_domid; kind = Vfs; devid = 0 } in
    let _ = { backend = backend; frontend = frontend } in

    let frontend_path = Printf.sprintf "/local/domain/%d/device/vfs/%d" domid 0 in
    let backend_path = Printf.sprintf "/local/domain/%d/backend/vfs/%d" backend_domid domid in
    let request_path = Printf.sprintf "/local/domain/%d/backend/vfs/exports/requests/%d" backend_domid domid in

    (* TODO also have a backend?! *)
    let front = [
      "state", "ready"; (* definitely needs to be "ready" *)
      "backend", backend_path;
    ] in
    Xs.transaction xs (fun t ->
        (* Add the frontend *)
        let perms = Xs_protocol.ACL.({owner = domid; other = NONE; acl =[(0, READ)]}) in
        t.Xst.mkdirperms frontend_path perms;
        t.Xst.writev frontend_path front;

        (* Now make the request *)
        let perms = Xs_protocol.ACL.({owner = domid; other = NONE; acl = []}) in
        let request_path = Printf.sprintf "%s/%d" request_path 0 in
        t.Xst.mkdirperms request_path perms;
        t.Xst.write (request_path ^ "/frontend") frontend_path;
      );
    ()

  let hard_shutdown (task: Xenops_task.task_handle) ~xs (x: device) =
    debug "Device.Vfs.hard_shutdown %s" (string_of_device x);
    ()

  let clean_shutdown (task: Xenops_task.task_handle) ~xs (x: device) =
    debug "Device.Vfs.clean_shutdown %s" (string_of_device x);
    ()
end


module Vfb = struct

  let add ~xc ~xs ?(backend_domid=0) ?(protocol=Protocol_Native) domid =
    debug "Device.Vfb.add %d" domid;

    let frontend = { domid = domid; kind = Vfb; devid = 0 } in
    let backend = { domid = backend_domid; kind = Vfb; devid = 0 } in
    let device = { backend = backend; frontend = frontend } in

    let back = [
      "frontend-id", sprintf "%u" domid;
      "online", "1";
      "state", string_of_int (Xenbus_utils.int_of Xenbus_utils.Initialising);
    ] in
    let front = [
      "backend-id", string_of_int backend_domid;
      "protocol", (string_of_protocol protocol);
      "state", string_of_int (Xenbus_utils.int_of Xenbus_utils.Initialising);
    ] in
    Generic.add_device ~xs device back front [] [];
    ()

  let hard_shutdown (task: Xenops_task.task_handle) ~xs (x: device) =
    debug "Device.Vfb.hard_shutdown %s" (string_of_device x);
    ()

  let clean_shutdown (task: Xenops_task.task_handle) ~xs (x: device) =
    debug "Device.Vfb.clean_shutdown %s" (string_of_device x);
    ()

end

module Vkbd = struct

  let add ~xc ~xs ?(backend_domid=0) ?(protocol=Protocol_Native) domid =
    debug "Device.Vkbd.add %d" domid;

    let frontend = { domid = domid; kind = Vkbd; devid = 0 } in
    let backend = { domid = backend_domid; kind = Vkbd; devid = 0 } in
    let device = { backend = backend; frontend = frontend } in

    let back = [
      "frontend-id", sprintf "%u" domid;
      "online", "1";
      "state", string_of_int (Xenbus_utils.int_of Xenbus_utils.Initialising);
    ] in
    let front = [
      "backend-id", string_of_int backend_domid;
      "protocol", (string_of_protocol protocol);
      "state", string_of_int (Xenbus_utils.int_of Xenbus_utils.Initialising);
    ] in
    Generic.add_device ~xs device back front [] [];
    ()

  let hard_shutdown (task: Xenops_task.task_handle) ~xs (x: device) =
    debug "Device.Vkbd.hard_shutdown %s" (string_of_device x);
    ()

  let clean_shutdown (task: Xenops_task.task_handle) ~xs (x: device) =
    debug "Device.Vkbd.clean_shutdown %s" (string_of_device x);
    ()

end

module Vusb = struct
  let call_usb_reset hostbus hostport =
    let usb_reset_script = "/opt/xensource/libexec/usb_reset.py" in
    try
      info "Reset USB device with hostbus %s and hostport %s before passthrough to vm." hostbus hostport;
      ignore (Forkhelpers.execute_command_get_output usb_reset_script [ hostbus ^ "-" ^ hostport ])
    with _ ->
      error "Failed to reset USB device with hostbus %s and hostport %s." hostbus hostport;
      failwith "Call to usb reset failed."

  let vusb_controller_plug ~xs ~domid ~driver ~driver_id =
    let is_running = Qemu.is_running ~xs domid in
    match is_running with
    | true  -> (
        let open Qmp in
        let qmp_cmd = Command (None, Device_add (driver, driver_id, None)) in
        qmp_write domid qmp_cmd
      )
    | _ ->()

  let vusb_plug ~xs ~domid ~id ~hostbus ~hostport ~version =
    let device_model = Profile.of_domid domid in
    if device_model = Profile.Qemu_trad then
      raise (Internal_error (Printf.sprintf "Failed to plug VUSB %s because domain %d uses device-model profile %s." id domid (Profile.string_of device_model)));
    debug "Vusb plugged: vusb device %s plugged" id;
    (* Need to reset USB device before passthrough to vm according to CP-24616 *)
    call_usb_reset hostbus hostport;
    let get_bus v =
      if String.startswith "1" v then
        "usb-bus.0"
      else begin
        (* Here plug usb controller according to the usb version*)
        let usb_controller_driver = "usb-ehci" in
        let driver_id = "ehci" in
        vusb_controller_plug ~xs ~domid ~driver:usb_controller_driver ~driver_id;
        Printf.sprintf "%s.0" driver_id;
      end
    in
    let is_running = Qemu.is_running ~xs domid in
    match is_running with
    | true  -> (
        let open Qmp in
        let driver = "usb-host" in
        let qmp_cmd = Command (None, Device_add (driver, id, Some (get_bus version, hostbus, hostport))) in
        qmp_write domid qmp_cmd
      )
    | _ ->()

  let vusb_unplug ~xs ~domid ~id =
    debug "Vusb unplugged: vusb device unplugged";
    let is_running = Qemu.is_running ~xs domid in
    match is_running with
    | true  -> (
        let open Qmp in
        let qmp_cmd = Command (None, Device_del (id)) in
        qmp_write domid qmp_cmd
      )
    | _  ->()

  let qom_list ~xs ~domid =
    (*. 1. The QEMU Object Model(qom) provides a framework for registering user
         creatable types and instantiating objects from those types.
        2. Qom types can be instantiated and configured directly from the QEMU
         monitor or command-line (eg,-device, device_add).
        3. Command example:
         {"execute":"qom-list","arguments":{"path":"/machine/peripheral"}}
         result:
         {"return": [{"name": "usb1", "type": "child<usb-host>"}, {"name":"type", "type": "string"}}
         The usb1 is added.
    *)
    debug "qom list to check if usb device is attached to vm";
    let is_running = Qemu.is_running ~xs domid in
    match is_running with
    | true  -> (
        let open Qmp in
        let path = "/machine/peripheral" in
        let qmp_cmd = Command (None, Qom_list (path)) in
        let parse_qmp_message = function
          | Success (None, Qom usbs) -> List.map (fun p -> p.name) usbs
          | _ -> debug "Get unexpected result after sending Qmp message: %s" (string_of_message qmp_cmd); []
        in
        let qmp_cmd_result = qmp_write_and_read domid qmp_cmd in
        match qmp_cmd_result with
        | Some qmp_message -> debug "qom_list message result %s" (string_of_message qmp_message);
          parse_qmp_message qmp_message
        | None -> debug "Fail to get result after sending Qmp message: %s" (string_of_message qmp_cmd); [])
    | _  -> []

end

let can_surprise_remove ~xs (x: device) = Generic.can_surprise_remove ~xs x

(** Dm_Common contains the private Dm functions that are common between the qemu profile backends. *)
module Dm_Common = struct

  (* An example one:
     /usr/lib/xen/bin/qemu-dm -d 39 -m 256 -boot cd -serial pty -usb -usbdevice tablet -domain-name bee94ac1-8f97-42e0-bf77-5cb7a6b664ee -net nic,vlan=1,macaddr=00:16:3E:76:CE:44,model=rtl8139 -net tap,vlan=1,bridge=xenbr0 -vnc 39 -k en-us -vnclisten 127.0.0.1
  *)

  let max_emulated_nics = 8 (** Should be <= the hardcoded maximum number of emulated NICs *)

  type usb_opt =
    | Enabled of string list
    | Disabled

  (* How the display appears to the guest *)
  type disp_intf_opt =
    | Std_vga
    | Cirrus
    | Vgpu of Xenops_interface.Vgpu.t list
    | GVT_d

  (* Display output / keyboard input *)
  type disp_opt =
    | NONE
    | VNC of disp_intf_opt * string option * bool * int * string option (* IP address, auto-allocate, port if previous false, keymap *)
    | SDL of disp_intf_opt * string (* X11 display *)

  type media = Disk | Cdrom
  let string_of_media = function Disk -> "disk" | Cdrom -> "cdrom"

  type info = {
    memory: int64;
    boot: string;
    serial: string option;
    monitor: string option;
    vcpus: int;
    usb: usb_opt;
    parallel: string option;
    nics: (string * string * int) list;
    disks: (int * string * media) list;
    acpi: bool;
    disp: disp_opt;
    pci_emulations: string list;
    pci_passthrough: bool;

    (* Xenclient extras *)
    xenclient_enabled : bool;
    hvm : bool;
    sound : string option;
    power_mgmt : int option;
    oem_features : int option;
    inject_sci : int option;
    video_mib : int;

    extras: (string * string option) list;
  }

  let get_vnc_port ~xs domid ~f =
    match Qemu.is_running ~xs domid with
    | true  -> f ()
    | false -> None

  let get_tc_port ~xs domid =
    if not (Qemu.is_running ~xs domid)
    then None
    else (try Some(int_of_string (xs.Xs.read (Generic.tc_port_path domid))) with _ -> None)


  (* Xenclient specific paths *)
  let power_mgmt_path ~qemu_domid domid = sprintf "/local/domain/%d/device-model/%d/xen_extended_power_mgmt" qemu_domid domid
  let oem_features_path ~qemu_domid domid = sprintf "/local/domain/%d/device-model/%d/oem_features" qemu_domid domid
  let inject_sci_path ~qemu_domid domid = sprintf "/local/domain/%d/device-model/%d/inject-sci" qemu_domid domid

  let xenclient_specific ~xs info ~qemu_domid domid =
    (match info.power_mgmt with
     | Some i -> begin
         try
           if (Unix.stat "/proc/acpi/battery").Unix.st_kind == Unix.S_DIR then
             xs.Xs.write (power_mgmt_path ~qemu_domid domid) (string_of_int i);
         with _ -> ()
       end
     | None -> ());

    (match info.oem_features with
     | Some i -> xs.Xs.write (oem_features_path ~qemu_domid domid) (string_of_int i);
     | None -> ());

    (match info.inject_sci with
     | Some i -> xs.Xs.write (inject_sci_path ~qemu_domid domid) (string_of_int i)
     | None -> ());

    let sound_options =
      match info.sound with
      | None        -> []
      | Some device -> [ "-soundhw"; device ]
    in

    ["-videoram"; string_of_int info.video_mib;
     "-M"; (if info.hvm then "xenfv" else "xenpv")]
    @ sound_options

  let signal (task: Xenops_task.task_handle) ~xs ~qemu_domid ~domid ?wait_for ?param cmd =
    let cmdpath = device_model_path ~qemu_domid domid in
    Xs.transaction xs (fun t ->
        t.Xst.write (cmdpath ^ "/command") cmd;
        match param with
        | None -> ()
        | Some param -> t.Xst.write (cmdpath ^ "/parameter") param
      );
    match wait_for with
    | Some state ->
      let pw = cmdpath ^ "/state" in
      (* MTC: The default timeout for this operation was 20mins, which is
       * way too long for our software to recover successfully.
       * Talk to Citrix about this
      *)
      let cancel = Qemu (qemu_domid, domid) in
      let (_: bool) = cancellable_watch cancel [ Watch.value_to_become pw state ] [] task ~xs ~timeout:30. () in
      ()
    | None -> ()

  let get_state ~xs ~qemu_domid domid =
    let cmdpath = device_model_path ~qemu_domid domid in
    let statepath = cmdpath ^ "/state" in
    try Some (xs.Xs.read statepath)
    with _ -> None

  let cmdline_of_disp info =
    let vga_type_opts x =
      let open Xenops_interface.Vgpu in
      match x with
      | Vgpu [{implementation = Nvidia _}] -> ["-vgpu"]
      | Vgpu [{implementation = GVT_g gvt_g}] ->
        let base_opts = [
          "-xengt";
          "-vgt_low_gm_sz"; Int64.to_string gvt_g.low_gm_sz;
          "-vgt_high_gm_sz"; Int64.to_string gvt_g.high_gm_sz;
          "-vgt_fence_sz"; Int64.to_string gvt_g.fence_sz;
        ]
        and config_file_opt = match gvt_g.monitor_config_file with
          | Some path -> ["-vgt_monitor_config_file"; path]
          | None -> []
        and priv_opt = ["-priv"] in
        List.flatten [base_opts; config_file_opt; priv_opt]
      | Vgpu [{implementation = MxGPU mxgpu}] -> []
      | Vgpu _ -> failwith "Unsupported vGPU configuration"
      | Std_vga -> ["-std-vga"]
      | Cirrus -> []
      | GVT_d -> ["-std-vga"; "-gfx_passthru"]
    in
    let videoram_opt = ["-videoram"; string_of_int info.video_mib] in
    let vnc_opts_of ip_addr_opt auto port keymap =
      let unused_opt = if auto then ["-vncunused"] else [] in
      let vnc_opt =
        let ip_addr = Opt.default "127.0.0.1" ip_addr_opt
        and port = if auto then "1" else string_of_int port in
        ["-vnc"; ip_addr ^ ":" ^ port] in
      let keymap_opt = match keymap with Some k -> ["-k"; k] | None -> [] in
      List.flatten [unused_opt; vnc_opt; keymap_opt]
    in
    let disp_options, wait_for_port =
      match info.disp with
      | NONE ->
        ([], false)
      | SDL (opts, x11name) ->
        ([], false)
      | VNC (disp_intf, ip_addr_opt, auto, port, keymap) ->
        let vga_type_opts = vga_type_opts disp_intf in
        let vnc_opts = vnc_opts_of ip_addr_opt auto port keymap in
        (vga_type_opts @ videoram_opt @ vnc_opts), true
    in
    disp_options, wait_for_port

  let cmdline_of_info ~xs ~dm info restore domid =
    let usb' =
      match info.usb with
      | Disabled -> []
      | Enabled devices ->
        ("-usb" :: (List.concat (List.map (fun device ->
             [ "-usbdevice"; device ]) devices))) in

    let disks' = List.map (fun (index, file, media) -> [
          "-drive"; sprintf "file=%s,if=ide,index=%d,media=%s" file index (string_of_media media)
        ]) info.disks in

    let restorefile = sprintf qemu_restore_path domid in
    let disp_options, wait_for_port = cmdline_of_disp info in

    [
      "-d"; string_of_int domid;
      "-m"; Int64.to_string (Int64.div info.memory 1024L);
      "-boot"; info.boot;
    ] @ (Opt.default [] (Opt.map (fun x -> [ "-serial"; x ]) info.serial)) @ [
      "-vcpus"; string_of_int info.vcpus;
    ] @ disp_options @ usb' @ List.concat disks'
    @ (if info.acpi then [ "-acpi" ] else [])
    @ (if restore then [ "-loadvm"; restorefile ] else [])
    @ (List.fold_left (fun l pci -> "-pciemulation" :: pci :: l) [] (List.rev info.pci_emulations))
    @ (if info.pci_passthrough then ["-priv"] else [])
    @ (List.fold_left (fun l (k, v) -> ("-" ^ k) :: (match v with None -> l | Some v -> v :: l)) [] info.extras)
    @ (Opt.default [] (Opt.map (fun x -> [ "-monitor"; x ]) info.monitor))
    @ (Opt.default [] (Opt.map (fun x -> [ "-parallel"; x]) info.parallel))

  let vnconly_cmdline ~info ?(extras=[]) domid =
    let disp_options, _ = cmdline_of_disp info in
    [
      "-d"; string_of_int domid;
      "-M"; "xenpv"; ] (* the stubdom is a PV guest *)
    @ disp_options
    @ (List.fold_left (fun l (k, v) -> ("-" ^ k) :: (match v with None -> l | Some v -> v :: l)) [] extras)

  let vgpu_args_of_nvidia domid vcpus (vgpu:Xenops_interface.Vgpu.nvidia) pci restore =
    let open Xenops_interface.Vgpu in
    let suspend_file = sprintf demu_save_path domid in
    let base_args = [
      "--domain=" ^ (string_of_int domid);
      "--vcpus=" ^ (string_of_int vcpus);
      "--gpu=" ^ (Xenops_interface.Pci.string_of_address pci);
      "--config=" ^ vgpu.config_file;
      "--suspend=" ^ suspend_file;
    ] in
    let fd_arg = if restore then ["--resume"] else [] in
    List.concat [base_args; fd_arg]

  let write_vgpu_data ~xs domid devid keys =
    let path = xenops_vgpu_path domid devid in
    xs.Xs.writev path keys

  let mxgpu_device_in_use ~xs physical_function =
    (* Check if there is a /xenops/domain/<x>/device/vgpu/<y>/pf xenstore node
       	 * that is equal to the given physical_function. *)
    let root = Device_common.xenops_domain_path in
    try
      (* NB: The response size of this directory call may exceed the default payload
         		 * size limit. However, we have an exception that allows oversized packets. *)
      xs.Xs.directory root
      |> List.map (fun domid ->
          let path = Printf.sprintf "%s/%s/device/vgpu" root domid in
          try
            List.map (fun x -> path ^ "/" ^ x) (xs.Xs.directory path)
          with Xs_protocol.Enoent _ -> []
        )
      |> List.concat
      |> List.exists (fun vgpu ->
          try
            let path = Printf.sprintf "%s/pf" vgpu in
            let pf = xs.Xs.read path in
            pf = physical_function
          with Xs_protocol.Enoent _ -> false
        )
    with Xs_protocol.Enoent _ -> false

  let call_gimtool args =
    try
      info "Initialising MxGPU PF: %s %s" !Xc_resources.gimtool (String.concat " " args);
      ignore (Forkhelpers.execute_command_get_output !Xc_resources.gimtool args)
    with _ ->
      error "Failed to initialise MxGPU PF (%s %s)" !Xc_resources.gimtool (String.concat " " args);
      failwith "Call to gimtool failed"

  let configure_gim ~xs physical_function vgpus_per_gpu framebufferbytes =
    let pf = Xenops_interface.Pci.string_of_address physical_function in
    (* gimtool must (only) be called when no VM is using the PF yet *)
    if not (mxgpu_device_in_use ~xs pf) then
      let vgpus = Int64.to_string vgpus_per_gpu in
      let fb = Int64.to_string (Int64.div framebufferbytes Memory.bytes_per_mib) in
      call_gimtool ["--bdf"; pf; "--num_vfs"; vgpus; "--vf_fb_size"; fb]
    else
      info "MxGPU PF %s already initialised" pf

  let prepend_wrapper_args domid args =
    (string_of_int domid) :: "--syslog" :: args

  (* Forks a daemon and waits for a path to appear (optionally with a given value)
   * and then returns the pid. If this doesn't happen in the timeout then an
   * exception is raised *)
  let init_daemon ~task ~path ~args ~name ~domid ~xs ~ready_path ?ready_val ~timeout ~cancel ?(fds=[]) _ =
    debug "Starting daemon: %s with args [%s]" path (String.concat "; " args);
    let syslog_key = (Printf.sprintf "%s-%d" name domid) in
    let syslog_stdout = Forkhelpers.Syslog_WithKey syslog_key in
    let redirect_stderr_to_stdout = true in
    let pid = Forkhelpers.safe_close_and_exec None None None fds ~syslog_stdout ~redirect_stderr_to_stdout path args in
    debug
      "%s: should be running in the background (stdout -> syslog); (fd,pid) = %s"
      name (Forkhelpers.string_of_pidty pid);
    begin
      let finished = ref false in
      let watch = Watch.value_to_appear ready_path |> Watch.map (fun _ -> ()) in
      let start = Unix.gettimeofday () in
      while Unix.gettimeofday () -. start < timeout && not !finished do
        Xenops_task.check_cancelling task;
        try
          let (_: bool) = cancellable_watch cancel [ watch ] [] task ~xs ~timeout () in
          let state = try xs.Xs.read ready_path with _ -> "" in
          match ready_val with
          | Some value ->
            if state = value
            then finished := true
            else raise (Ioemu_failed
                          (name, (Printf.sprintf "Daemon state not running (%s)" state)))
          | None -> finished := true
        with Watch.Timeout _ ->
          begin match Forkhelpers.waitpid_nohang pid with
            | 0, Unix.WEXITED 0 -> () (* still running => keep waiting *)
            | _, Unix.WEXITED n ->
              error "%s: unexpected exit with code: %d" name n;
              raise (Ioemu_failed (name, "Daemon exited unexpectedly"))
            | _, (Unix.WSIGNALED n | Unix.WSTOPPED n) ->
              error "%s: unexpected signal: %d" name n;
              raise (Ioemu_failed (name, "Daemon exited unexpectedly"))
          end
      done;
      if not !finished then
        raise (Ioemu_failed (name, "Timeout reached while starting daemon"))
    end;
    debug "Daemon initialised: %s" syslog_key;
    pid

  let gimtool_m = Mutex.create ()

  let resume (task: Xenops_task.task_handle) ~xs ~qemu_domid domid =
    signal task ~xs ~qemu_domid ~domid "continue" ~wait_for:"running"

  (* Called by every domain destroy, even non-HVM *)
  let stop ~xs ~qemu_domid domid  =
    let qemu_pid_path = Qemu.pid_path domid
    in
    let stop_qemu () = (match (Qemu.pid ~xs domid) with
        | None -> () (* nothing to do *)
        | Some qemu_pid ->
          debug "qemu-dm: stopping qemu-dm with SIGTERM (domid = %d)" domid;
          let open Generic in
          best_effort "signalling that qemu is ending as expected, mask further signals"
            (fun () -> Qemu.SignalMask.set Qemu.signal_mask domid);
          best_effort "killing qemu-dm"
            (fun () -> really_kill qemu_pid);
          best_effort "removing qemu-pid from xenstore"
            (fun () -> xs.Xs.rm qemu_pid_path);
          best_effort "unmasking signals, qemu-pid is already gone from xenstore"
            (fun () -> Qemu.SignalMask.unset Qemu.signal_mask domid);
          (* best effort to delete the qemu chroot dir; we
             			       deliberately want this to fail if the dir is not
             			       empty cos it may contain core files that bugtool
             			       will pick up; the xapi init script cleans out this
             			       directory with "rm -rf" on boot *)
          best_effort "removing core files from /var/xen/qemu"
            (fun () -> Unix.rmdir ("/var/xen/qemu/"^(string_of_int qemu_pid)));
          best_effort "removing device model path from xenstore"
            (fun () -> xs.Xs.rm (device_model_path ~qemu_domid domid)))
    in
    let stop_vgpu () = match (Vgpu.pid ~xs domid) with
      | None -> ()
      | Some vgpu_pid ->
        debug "vgpu: stopping vgpu with SIGTERM (domid = %d pid = %d)" domid vgpu_pid;
        let open Generic in
        best_effort "killing vgpu"
          (fun () -> really_kill vgpu_pid)
    in
    stop_vgpu ();
    stop_qemu ()

end (* End of module Dm_Common *)


(** Implementation of the qemu profile backends *)
module Backend = struct

  (** Common signature for all the profile backends *)
  module type Intf = sig

    (** Vbd functions that use the dispatcher to choose between different profile backends *)
    module Vbd: sig
      val qemu_media_change : xs:Xenstore.Xs.xsh -> device -> string -> string -> unit
    end

    (** Dm functions that use the dispatcher to choose between different profile backends *)
    module Dm: sig

      module Event: sig
        val init : unit -> unit
      end

      (** [get_vnc_port xenstore domid] returns the dom0 tcp port in which the vnc server for [domid] can be found *)
      val get_vnc_port : xs:Xenstore.Xs.xsh -> int -> int option

      (** [suspend task xenstore qemu_domid xc] suspends a domain *)
      val suspend: Xenops_task.task_handle -> xs:Xenstore.Xs.xsh -> qemu_domid:int -> Xenctrl.domid -> unit

      (** [init_daemon task path args name domid xenstore ready_path ready_val timeout cancel] returns a forkhelper pid after starting the qemu daemon in dom0 *)
      val init_daemon: task:Xenops_task.task_handle -> path:string -> args:string list -> name:string -> domid:int -> xs:Xenstore.Xs.xsh -> ready_path:Watch.path -> ?ready_val:string -> timeout:float -> cancel:Cancel_utils.key -> ?fds:(string * Unix.file_descr) list -> 'a -> Forkhelpers.pidty

      (** [stop xenstore qemu_domid domid] stops a domain *)
      val stop: xs:Xenstore.Xs.xsh -> qemu_domid:int -> int -> unit

      (** [with_dirty_log domid f] executes f in a context where the dirty log is enabled *)
<<<<<<< HEAD
      val with_dirty_log: int -> f:(unit -> unit) -> unit

      (** [cmdline_of_info xenstore info restore domid] creates the command line arguments to pass to the qemu wrapper script *)
      val cmdline_of_info: xs:Xenstore.Xs.xsh -> dm:Profile.t -> Dm_Common.info -> bool -> int -> string list
=======
      val with_dirty_log: int -> f:(unit -> 'a) -> 'a
>>>>>>> ab4e186b
    end
  end

  (** Implementation of the backend common signature for the qemu-trad backend *)
  module Qemu_trad : Intf = struct

    (** Implementation of the Vbd functions that use the dispatcher for the qemu-trad backend *)
    module Vbd = struct
      let qemu_media_change = Vbd_Common.qemu_media_change
    end

    (** Implementation of the Dm functions that use the dispatcher for the qemu-trad backend *)
    module Dm = struct

      module Event = struct
        let init () = ()
      end

      let get_vnc_port ~xs domid =
        Dm_Common.get_vnc_port ~xs domid ~f:(fun () ->
            (try Some(int_of_string (xs.Xs.read (Generic.vnc_port_path domid))) with _ -> None)
          )

      let suspend (task: Xenops_task.task_handle) ~xs ~qemu_domid domid =
        Dm_Common.signal task ~xs ~qemu_domid ~domid "save" ~wait_for:"paused"

      let init_daemon = Dm_Common.init_daemon
      let stop        = Dm_Common.stop

      let with_dirty_log domid ~f = f()

      let cmdline_of_info ~xs ~dm info restore domid =
        let common = Dm_Common.cmdline_of_info ~xs ~dm info restore domid in
        (* Sort the VIF devices by devid *)
        let nics = List.stable_sort (fun (_,_,a) (_,_,b) -> compare a b) info.Dm_Common.nics in
        if List.length nics > Dm_Common.max_emulated_nics then debug "Limiting the number of emulated NICs to %d" Dm_Common.max_emulated_nics;
        (* Take the first 'max_emulated_nics' elements from the list. *)
        let nics = Xapi_stdext_std.Listext.List.take Dm_Common.max_emulated_nics nics in

        (* qemu need a different id for every vlan, or things get very bad *)
        let nics' =
          if nics <> [] then
            List.mapi (fun vlan_id (mac, bridge, devid) ->
                [
                  "-net"; sprintf "nic,vlan=%d,macaddr=%s,model=rtl8139" vlan_id mac;
                  "-net"; sprintf "tap,vlan=%d,bridge=%s,ifname=tap%d.%d" vlan_id bridge domid devid
                ]
              ) nics
          else [["-net"; "none"]] in
        common @ (List.concat nics')

    end (* Backend.Qemu_trad.Dm *)
  end (* Backend.Qemu_trad *)

  (** Implementation of the backend common signature for the qemu-upstream-compat backend *)
  module Qemu_upstream_compat : Intf  = struct

    (** Implementation of the Vbd functions that use the dispatcher for the qemu-upstream-compat backend *)
    module Vbd = struct
      let qemu_media_change ~xs device _type params =
        Vbd_Common.qemu_media_change ~xs device _type params;
        let open Qmp in
        let cd = "ide1-cd1" in
        if params = "" then
          let qmp_cmd = Command(None, Eject (cd, Some true)) in
          qmp_write device.frontend.domid qmp_cmd
        else
          try
            let c = Qmp_protocol.connect (qmp_libxl_path device.frontend.domid) in
            finally
              (fun () ->
                 let fd_of_c = Qmp_protocol.to_fd c in
                 let fd_of_cd = Unix.openfile params [ Unix.O_RDONLY ] 0o640 in
                 finally
                   (fun () -> ignore(Fd_send_recv.send_fd fd_of_c " " 0 1 [] fd_of_cd))
                   (fun () -> Unix.close fd_of_cd);

                 let qmp_cmd = Command (None, Add_fd None) in
                 Qmp_protocol.negotiate c;
                 Qmp_protocol.write c qmp_cmd;
                 let fd_info = match Qmp_protocol.read c with
                   | Success (None, Fd_info x) -> x
                   | _ -> raise (Internal_error (Printf.sprintf "Get unexpected result after sending Qmp message: %s" (string_of_message qmp_cmd)))
                 in
                 finally
                   (fun () ->
                      Qmp_protocol.write c (Command (None, Blockdev_change_medium (cd, "/dev/fdset/" ^ (string_of_int fd_info.fdset_id)))))
                   (fun () ->
                      Qmp_protocol.write c (Command (None, Remove_fd fd_info.fdset_id))))
              (fun () -> Qmp_protocol.close c)
          with
          | Unix.Unix_error(Unix.ECONNREFUSED, "connect", p) -> raise(Internal_error (Printf.sprintf "Failed to connnect qmp socket: %s" p))
          | Unix.Unix_error(Unix.ENOENT, "open", p) -> raise(Internal_error (Printf.sprintf "Failed to open CD Image: %s" p))
          | Internal_error(_) as e -> raise e
          | e -> raise(Internal_error (Printf.sprintf "Get unexpected error trying to change CD: %s" (Printexc.to_string e)))

    end (* Backend.Qemu_upstream_compat.Vbd *)

    (** Implementation of the Dm functions that use the dispatcher for the qemu-upstream-compat backend *)
    module Dm = struct

      (** Handler for the QMP events in upstream qemu *)
      module QMP_Event = struct
        open Qmp

        let (>>=) m f = match m with | Some x -> f x | None -> ()
        let (>>|) m f = match m with | Some _ -> () | None -> f ()

        (** Efficient lookup table between file descriptors, channels and domain ids *)
        module Lookup = struct
          let ftod, dtoc = Hashtbl.create 16, Hashtbl.create 16
          let add c domid =
            Hashtbl.replace ftod (Qmp_protocol.to_fd c) domid;
            Hashtbl.replace dtoc domid c
          let remove c domid =
            Hashtbl.remove ftod (Qmp_protocol.to_fd c);
            Hashtbl.remove dtoc domid
          let domid_of fd = try Some (Hashtbl.find ftod fd) with Not_found -> None
          let channel_of domid = try Some (Hashtbl.find dtoc domid) with Not_found -> None
        end

        (** File-descriptor event monitor implementation for the epoll library *)
        module Monitor = struct
          module Epoll = Core.Linux_ext.Epoll
          module Flags = Core.Linux_ext.Epoll.Flags
          let create () = (Core.Std.Or_error.ok_exn Epoll.create) ~num_file_descrs:1001 ~max_ready_events:1
          let add m fd = Epoll.set m fd Flags.in_
          let remove m fd = Epoll.remove m fd
          let wait m = Epoll.wait m ~timeout:`Never
          let with_event m fn = function
            | `Ok -> Epoll.iter_ready m ~f:(fun fd flags -> fn fd (flags = Flags.in_))
            | `Timeout -> debug "Shouldn't receive epoll timeout event in qmp_event_thread"
        end
        let m = Monitor.create ()
<<<<<<< HEAD

        let monitor_path domid = qmp_event_path domid
        let debug_exn msg e = debug "%s: %s" msg (Printexc.to_string e)

        let remove domid =
          Lookup.channel_of domid >>= fun c ->
          try
            finally
              (fun () ->
                 Lookup.remove c domid;
                 Monitor.remove m (Qmp_protocol.to_fd c);
                 debug "Removed QMP Event fd for domain %d" domid)
              (fun () -> Qmp_protocol.close c)
          with e -> debug_exn (Printf.sprintf "Got exception trying to remove qmp on domain-%d" domid) e

=======

        let monitor_path domid = qmp_event_path domid
        let debug_exn msg e = debug "%s: %s" msg (Printexc.to_string e)

        let remove domid =
          Lookup.channel_of domid >>= fun c ->
          try 
            finally
              (fun () ->
                 Lookup.remove c domid;
                 Monitor.remove m (Qmp_protocol.to_fd c);
                 debug "Removed QMP Event fd for domain %d" domid)
              (fun () -> Qmp_protocol.close c)
          with e -> debug_exn (Printf.sprintf "Got exception trying to remove qmp on domain-%d" domid) e

>>>>>>> ab4e186b
        let add domid =
          try
            Lookup.channel_of domid >>| fun () ->
            let c = Qmp_protocol.connect (monitor_path domid) in
            Qmp_protocol.negotiate c;
            Lookup.add c domid;
            Monitor.add m (Qmp_protocol.to_fd c);
            debug "Added QMP Event fd for domain %d" domid
          with e ->
            debug_exn (Printf.sprintf "QMP domain-%d: negotiation failed: removing socket" domid) e;
            remove domid

        let qmp_event_handle domid qmp_event =
          (* This function will be extended to handle qmp events *)
          debug "Got QMP event, domain-%d: %s" domid qmp_event.event;

          let rtc_change timeoffset =
            with_xs (fun xs ->
                let timeoffset_key = sprintf "/vm/%s/rtc/timeoffset" (Uuidm.to_string (Xenops_helpers.uuid_of_domid ~xs domid)) in
                try
                  let rtc = xs.Xs.read timeoffset_key in
                  xs.Xs.write timeoffset_key Int64.(add timeoffset (of_string rtc) |> to_string)
                with e -> error "Failed to process RTC_CHANGE for domain %d: %s" domid (Printexc.to_string e)
              )
          in

          let xen_platform_pv_driver_info pv_info =
            with_xs (fun xs ->
                let is_hvm_linux { product_num; build_num } =
                  let _XEN_IOPORT_LINUX_PRODNUM = 3 in (* from Linux include/xen/platform_pci.h *)
                  (product_num = _XEN_IOPORT_LINUX_PRODNUM) && (build_num <= 0xff)
                in
                if is_hvm_linux pv_info then
                  begin
                    let write_local_domain prefix x = xs.Xs.write (Printf.sprintf "/local/domain/%d/%s%s" domid prefix x) "1" in
                    List.iter (write_local_domain "control/feature-") ["suspend"; "poweroff"; "reboot"; "vcpu-hotplug"];
                    List.iter (write_local_domain "data/") ["updated"]
                  end
              )
          in
<<<<<<< HEAD

          qmp_event.data |> function
          | Some (RTC_CHANGE timeoffset)         -> rtc_change timeoffset
          | Some (XEN_PLATFORM_PV_DRIVER_INFO x) -> xen_platform_pv_driver_info x
          | _ -> () (* unhandled QMP events *)

=======

          qmp_event.data |> function
          | Some (RTC_CHANGE timeoffset)         -> rtc_change timeoffset
          | Some (XEN_PLATFORM_PV_DRIVER_INFO x) -> xen_platform_pv_driver_info x
          | _ -> () (* unhandled QMP events *)

>>>>>>> ab4e186b
        let qmp_event_thread () =
          debug "Starting QMP_Event thread";
          (* Add the existing qmp sockets first *)
          Sys.readdir var_run_xen_path
          |> Array.to_list
          |> List.iter (fun x -> try Scanf.sscanf x "qmp-event-%d" add with _ -> ());

          while true do
            try
              Monitor.wait m |> Monitor.with_event m (fun fd is_flag_in ->
                  Lookup.domid_of fd >>= fun domid ->
                  if is_flag_in then
                    Lookup.channel_of domid >>= fun c ->
                    try
                      match Qmp_protocol.read c with
                      | Event e -> qmp_event_handle domid e
                      | msg -> debug "Got non-event message, domain-%d: %s" domid (string_of_message msg)
                    with End_of_file ->
                      debug "domain-%d: end of file, close qmp socket" domid;
                      remove domid
                       | e ->
                         debug_exn (Printf.sprintf "domain-%d: close qmp socket" domid) e;
                         remove domid
                  else begin
                    debug "EPOLL error on domain-%d, close qmp socket" domid;
                    remove domid
                  end
                )
            with e ->
              debug_exn "Exception in qmp_event_thread: %s" e;
          done

      end (* Qemu_upstream_compat.Dm.QMP_Event *)

      module Event = struct
        let init () = ignore(Thread.create QMP_Event.qmp_event_thread ())
      end

      let get_vnc_port ~xs domid =
        Dm_Common.get_vnc_port ~xs domid ~f:(fun () ->
            let open Qmp in
            let qmp_cmd = Command (None, Query_vnc) in
            let parse_qmp_message = function
              | Success (None, Vnc vnc) -> (try Some vnc.service with _ -> None)
              | _ -> debug "Get unexpected result after sending Qmp message: %s" (string_of_message qmp_cmd); None
            in
            let qmp_cmd_result = qmp_write_and_read domid qmp_cmd in
            match qmp_cmd_result with
            | Some qmp_message -> parse_qmp_message qmp_message
            | None -> debug "Fail to get result after sending Qmp message: %s" (string_of_message qmp_cmd); None
          )

      let suspend (task: Xenops_task.task_handle) ~xs ~qemu_domid domid =
        let file = sprintf qemu_save_path domid in
        qmp_write domid Qmp.(Command(None, Stop));
        qmp_write domid Qmp.(Command(None, Xen_save_devices_state file))

      let init_daemon ~task ~path ~args ~name ~domid ~xs ~ready_path ?ready_val ~timeout ~cancel ?(fds=[]) _ =
        let pid = Dm_Common.init_daemon ~task ~path ~args ~name ~domid ~xs ~ready_path ?ready_val ~timeout ~cancel ~fds () in
        QMP_Event.add domid;
        pid

      let stop ~xs ~qemu_domid domid  =
        Dm_Common.stop ~xs ~qemu_domid domid;
        QMP_Event.remove domid;
        xs.Xs.rm (sprintf "/libxl/%d" domid)

      let with_dirty_log domid ~f =
        finally
          (fun() ->
             qmp_write domid Qmp.(Command(None, Xen_set_global_dirty_log true));
             f()
          )
          (fun() ->
             qmp_write domid Qmp.(Command(None, Xen_set_global_dirty_log false));
          )

      let cmdline_of_info ~xs ~dm info restore domid =
        let common = Dm_Common.cmdline_of_info ~xs ~dm info restore domid in

        (* Sort the VIF devices by devid *)
        let nics = List.stable_sort (fun (_,_,a) (_,_,b) -> compare a b) info.Dm_Common.nics in
        if List.length nics > Dm_Common.max_emulated_nics then
          debug "Limiting the number of emulated NICs to %d" Dm_Common.max_emulated_nics;
        (* Take the first 'max_emulated_nics' elements from the list. *)
        let nics = Xapi_stdext_std.Listext.List.take Dm_Common.max_emulated_nics nics in

        let nics' =
          if nics <> [] then
            List.map (fun (mac, bridge, devid) ->
                [
                  "-device"; sprintf "rtl8139,netdev=tapnet%d,mac=%s,addr=%d" devid mac (devid + 4);
                  "-netdev"; sprintf "tap,id=tapnet%d,ifname=tap%d.%d,script=no,downscript=no" devid domid devid
                ]
              )
              nics
          else
            [["-net"; "none"]]
        in
        common @ (List.concat nics')

    end (* Backend.Qemu_upstream_compat.Dm *)
  end (* Backend.Qemu_upstream *)

  (** Implementation of the backend common signature for the qemu-upstream backend *)
  module Qemu_upstream  = Qemu_upstream_compat
  (** Until the stage 4 defined in the qemu upstream design is implemented, qemu_upstream behaves as qemu_upstream_compat *)

  let of_profile p = match p with
    | Profile.Qemu_trad            -> (module Qemu_trad            : Intf)
    | Profile.Qemu_upstream_compat -> (module Qemu_upstream_compat : Intf)
    | Profile.Qemu_upstream        -> (module Qemu_upstream        : Intf)

  let init() =
    Qemu_upstream.Dm.Event.init()
end

(*
 *  Functions using the backend dispatcher
 *)

(** Vbd module conforming to the corresponding public mli interface *)
module Vbd = struct
  include Vbd_Common

  let media_eject ~xs ~dm device =
    let module Q = (val Backend.of_profile dm) in
    Q.Vbd.qemu_media_change ~xs device "" ""

  let media_insert ~xs ~dm ~phystype ~params device =
    let _type = backendty_of_physty phystype in
    let module Q = (val Backend.of_profile dm) in
    Q.Vbd.qemu_media_change ~xs device _type params

end (* Vbd *)

(** Dm module conforming to the corresponding public mli interface *)
module Dm = struct
  include Dm_Common

<<<<<<< HEAD
  let init_daemon ~task ~path ~args ~name ~domid ~xs ~ready_path ?ready_val ~timeout ~cancel profile =
=======
  let init_daemon ~task ~path ~args ~name ~domid ~xs ~ready_path ?ready_val ~timeout ~cancel ?(fds=[]) profile =
    (* init_daemon must decide the backend based on a profile because the qemu daemon is not running
       at the moment and Backend.of_domid uses is_upstream_qemu which depends on a running qemu.
    *)
>>>>>>> ab4e186b
    let module Q = (val Backend.of_profile profile) in
    Q.Dm.init_daemon ~task ~path ~args ~name ~domid ~xs ~ready_path ?ready_val ~timeout ~cancel ~fds ()

  let get_vnc_port ~xs ~dm domid =
    let module Q = (val Backend.of_profile dm) in
    Q.Dm.get_vnc_port ~xs domid

  let suspend (task: Xenops_task.task_handle) ~xs ~qemu_domid ~dm domid =
    let module Q = (val Backend.of_profile dm) in
    Q.Dm.suspend task ~xs ~qemu_domid domid

  let stop ~xs ~qemu_domid ~dm domid =
    let module Q = (val Backend.of_profile dm) in
    Q.Dm.stop ~xs ~qemu_domid domid

  let with_dirty_log dm domid ~f =
    let module Q = (val Backend.of_profile dm) in
    Q.Dm.with_dirty_log domid ~f

  let cmdline_of_info ~xs ~dm info restore domid =
    let module Q = (val Backend.of_profile dm) in
    Q.Dm.cmdline_of_info ~xs ~dm info restore domid


  (* the following functions depend on the functions above that use the qemu backend Q *)

  let start_vgpu ~xs task ?(restore=false) domid vgpus vcpus profile =
    let open Xenops_interface.Vgpu in
    match vgpus with
    | [{physical_pci_address = pci; implementation = Nvidia vgpu}] ->
      (* Start DEMU and wait until it has reached the desired state *)
      let state_path = Printf.sprintf "/local/domain/%d/vgpu/state" domid in
      let cancel = Cancel_utils.Vgpu domid in
      if not (Vgpu.is_running ~xs domid) then begin
        (* The below line does nothing if the device is already bound to the
           			 * nvidia driver. We rely on xapi to refrain from attempting to run
           			 * a vGPU on a device which is passed through to a guest. *)
        debug "start_vgpu: got VGPU with physical pci address %s"
          (Xenops_interface.Pci.string_of_address pci);
        PCI.bind [pci] PCI.Nvidia;
        let args = vgpu_args_of_nvidia domid vcpus vgpu pci restore in
        let vgpu_pid = init_daemon ~task ~path:!Xc_resources.vgpu ~args
            ~name:"vgpu" ~domid ~xs ~ready_path:state_path ~timeout:!Xenopsd.vgpu_ready_timeout
            ~cancel ~fds:[] profile in
        Forkhelpers.dontwaitpid vgpu_pid
      end else
        info "Daemon %s is already running for domain %d" !Xc_resources.vgpu domid;

      (* Keep waiting until DEMU's state becomes "initialising" or "running", or an error occurred. *)
      let good_watches = [
        Watch.value_to_become state_path "initialising";
        Watch.value_to_become state_path "running";
      ] in
      let error_watch = Watch.value_to_become state_path "error" in
      if cancellable_watch cancel good_watches [ error_watch ] task ~xs ~timeout:3600. () then
        info "Daemon vgpu is ready"
      else begin
        let error_code_path = Printf.sprintf "/local/domain/%d/vgpu/error-code" domid in
        let error_code = xs.Xs.read error_code_path in
        error "Daemon vgpu returned error: %s" error_code;
        raise (Ioemu_failed ("vgpu", Printf.sprintf "Daemon vgpu returned error: %s" error_code))
      end
    | [{physical_pci_address = pci; implementation = GVT_g vgpu}] ->
      PCI.bind [pci] PCI.I915
    | [{physical_pci_address = pci; implementation = MxGPU vgpu}] ->
      Mutex.execute gimtool_m (fun () ->
          configure_gim ~xs pci vgpu.vgpus_per_pgpu vgpu.framebufferbytes;
          let keys = [
            "pf", Xenops_interface.Pci.string_of_address pci;
          ] in
          write_vgpu_data ~xs domid 0 keys
        )
    | _ -> failwith "Unsupported vGPU configuration"

  let __start (task: Xenops_task.task_handle) ~xs ~dm ?(timeout = !Xenopsd.qemu_dm_ready_timeout) l info domid =
    debug "Device.Dm.start domid=%d args: [%s]" domid (String.concat " " l);

    (* start vgpu emulation if appropriate *)
    let () = match info.disp with
      | VNC (Vgpu vgpus, _, _, _, _)
      | SDL (Vgpu vgpus, _) ->
        start_vgpu ~xs task domid vgpus info.vcpus dm
      | _ -> ()
    in

    (* Execute qemu-dm-wrapper, forwarding stdout to the syslog, with the key "qemu-dm-<domid>" *)

    let args = (prepend_wrapper_args domid l) in
    let qemu_domid = 0 in (* See stubdom.ml for the corresponding kernel code *)
    let ready_path =
      Printf.sprintf "/local/domain/%d/device-model/%d/state" qemu_domid domid in
    let cancel = Cancel_utils.Qemu (qemu_domid, domid) in
    let qemu_pid = init_daemon ~task ~path:(Profile.wrapper_of dm) ~args ~name:"qemu-dm" ~domid
        ~xs ~ready_path ~ready_val:"running" ~timeout ~cancel dm in
    match !Xenopsd.action_after_qemu_crash with
    | None ->
      (* At this point we expect qemu to outlive us; we will never call waitpid *)
      Forkhelpers.dontwaitpid qemu_pid
    | Some _ ->
      (* We register a callback to be run asynchronously in case qemu fails/crashes or is killed *)
      let waitpid_async x ~callback =
        ignore(Thread.create (fun x->callback (try Forkhelpers.waitpid_fail_if_bad_exit x; None with e -> Some e)) x)
      in
      waitpid_async qemu_pid ~callback:(fun qemu_crash -> Forkhelpers.(
          debug "Finished waiting qemu pid=%d for domid=%d" (getpid qemu_pid) domid;
          let crash_reason = match qemu_crash with
            | None -> debug "domid=%d qemu-pid=%d: detected exit=0" domid (getpid qemu_pid);
              "exit:0"
            | Some e -> begin match e with
                | Subprocess_failed x -> (* exit n *)
                  debug "domid=%d qemu-pid=%d: detected exit=%d" domid (getpid qemu_pid) x;
                  Printf.sprintf "exit:%d" x
                | Subprocess_killed x -> (* qemu received signal/crashed *)
                  debug "domid=%d qemu-pid=%d: detected signal=%d" domid (getpid qemu_pid) x;
                  Printf.sprintf "signal:%d" x
                | e -> debug "domid=%d qemu-pid=%d: detected unknown exception %s" domid (getpid qemu_pid) (Printexc.to_string e);
                  Printf.sprintf "unknown"
              end
          in
          if not (Qemu.SignalMask.has Qemu.signal_mask domid) then
            match (Qemu.pid ~xs domid) with
            | None -> (* after expected qemu stop or domain xs tree destroyed: this event arrived too late, nothing to do *)
              debug "domid=%d qemu-pid=%d: already removed from xenstore during domain destroy" domid (getpid qemu_pid);
            | Some _ ->
              (* before expected qemu stop: qemu-pid is available in domain xs tree: signal action to take *)
              xs.Xs.write (Qemu.pid_path_signal domid) crash_reason
        ))

  let start (task: Xenops_task.task_handle) ~xs ~dm ?timeout info domid =
    let l = cmdline_of_info ~xs ~dm info false domid in
    __start task ~xs ~dm ?timeout l info domid

  let restore (task: Xenops_task.task_handle) ~xs ~dm ?timeout info domid =
    let l = cmdline_of_info ~xs ~dm info true domid in
    __start task ~xs ~dm ?timeout l info domid

  let start_vnconly (task: Xenops_task.task_handle) ~xs ~dm ?timeout info domid =
    let l = vnconly_cmdline ~info domid in
    __start task ~xs ~dm ?timeout l info domid

  let restore_vgpu (task: Xenops_task.task_handle) ~xs domid vgpu vcpus =
    debug "Called Dm.restore_vgpu";
    start_vgpu ~xs task ~restore:true domid [vgpu] vcpus Profile.Qemu_trad

end (* Dm *)

(* functions depending on modules Vif, Vbd, Pci, Vfs, Vfb, Vkbd, Dm *)

let hard_shutdown (task: Xenops_task.task_handle) ~xs (x: device) = match x.backend.kind with
  | Vif -> Vif.hard_shutdown task ~xs x
  | Vbd _ | Tap -> Vbd.hard_shutdown task ~xs x
  | Pci -> PCI.hard_shutdown task ~xs x
  | Vfs -> Vfs.hard_shutdown task ~xs x
  | Vfb -> Vfb.hard_shutdown task ~xs x
  | Vkbd -> Vkbd.hard_shutdown task ~xs x

let clean_shutdown (task: Xenops_task.task_handle) ~xs (x: device) = match x.backend.kind with
  | Vif -> Vif.clean_shutdown task ~xs x
  | Vbd _ | Tap -> Vbd.clean_shutdown task ~xs x
  | Pci -> PCI.clean_shutdown task ~xs x
  | Vfs -> Vfs.clean_shutdown task ~xs x
  | Vfb -> Vfb.clean_shutdown task ~xs x
  | Vkbd -> Vkbd.clean_shutdown task ~xs x

let get_vnc_port ~xs ~dm domid =
  (* Check whether a qemu exists for this domain *)
  let qemu_exists = Qemu.is_running ~xs domid in
  if qemu_exists
  then Dm.get_vnc_port ~xs ~dm domid
  else PV_Vnc.get_vnc_port ~xs domid

let get_tc_port ~xs domid =
  (* Check whether a qemu exists for this domain *)
  let qemu_exists = Qemu.is_running ~xs domid in
  if qemu_exists
  then Dm.get_tc_port ~xs domid
  else PV_Vnc.get_tc_port ~xs domid<|MERGE_RESOLUTION|>--- conflicted
+++ resolved
@@ -55,11 +55,7 @@
     | x when x = Name.qemu_upstream_compat -> Qemu_upstream_compat
     | x when x = Name.qemu_upstream        -> Qemu_upstream
     | x -> debug "unknown device-model profile %s: defaulting to fallback: %s" x (string_of fallback);
-      fallback
-<<<<<<< HEAD
-=======
-  let of_domid x = if is_upstream_qemu x then Qemu_upstream else Qemu_trad
->>>>>>> ab4e186b
+       fallback
 end
 
 (* keys read by vif udev script (keep in sync with api:scripts/vif) *)
@@ -136,10 +132,10 @@
       raise e
 
   let safe_rm ~xs path =
-    try
+    try 
       debug "xenstore-rm %s" path;
       xs.Xs.rm path
-    with _ -> debug "Failed to xenstore-rm %s; continuing" path
+    with _ -> debug "Failed to xenstore-rm %s; continuing" path 
 
   (* Helper function to delete the frontend, backend and error trees for a device.
      This must only be done after synchronising with the hotplug scripts.
@@ -166,7 +162,7 @@
     with _ -> false
 
   (** Checks whether the supplied device still exists (ie hasn't been deleted) *)
-  let exists ~xs (x: device) =
+  let exists ~xs (x: device) = 
     let backend_stub = backend_path_of_device ~xs x in
     try
       ignore_string(xs.Xs.read backend_stub);
@@ -260,7 +256,7 @@
    When the watch fires, call a predicate function and look for an error node.
    If an error node appears, throw Device_error. If the predicate returns true then
    return unit. If the timeout expires throw Device_disconnect_timeout. *)
-let wait_for_error_or ~xs ?(timeout=Hotplug.hotplug_timeout) doc predicate otherpath domid kind devid =
+let wait_for_error_or ~xs ?(timeout=Hotplug.hotplug_timeout) doc predicate otherpath domid kind devid = 
 	let doc' = Printf.sprintf "%s (timeout = %f; %s)" doc timeout (print_device domid kind devid) in
   	let errorpath = error_node domid kind devid in
 	debug "Device.wait_for_error_or %s (watching [ %s; %s ])" doc' otherpath errorpath;
@@ -475,7 +471,7 @@
     if !Xenopsd.run_hotplug_scripts
     then Hotplug.run_hotplug_script x [ "remove" ];
 
-    (* As for add above, if the frontend is in dom0, we can wait for the frontend
+    (* As for add above, if the frontend is in dom0, we can wait for the frontend 
        	 * to unplug as well as the backend. CA-13506 *)
     if x.frontend.domid = 0 then Hotplug.wait_for_frontend_unplug task ~xs x
 
@@ -514,7 +510,7 @@
       | None ->
         make (free_device ~xs hvm domid) in
     let devid = to_xenstore_key device_number in
-    let device =
+    let device = 
       let backend = { domid = x.backend_domid; kind = x.kind; devid = devid }
       in  device_of_backend backend domid
     in
@@ -636,13 +632,6 @@
     Xs.transaction xs (fun t -> t.Xst.writev backend_path back_delta);
     debug "Media changed: params = %s" pathtowrite
 
-  let media_eject ~xs device =
-    qemu_media_change ~xs device "" ""
-
-  let media_insert ~xs ~phystype ~params device =
-    let _type = backendty_of_physty phystype in
-    qemu_media_change ~xs device _type params
-
   let media_is_ejected ~xs device =
     let path = (backend_path_of_device ~xs device) ^ "/params" in
     try xs.Xs.read path = "" with _ -> raise Device_not_found
@@ -751,7 +740,7 @@
 
   let hard_shutdown = Generic.hard_shutdown
 
-  let set_carrier ~xs (x: device) carrier =
+  let set_carrier ~xs (x: device) carrier = 
     debug "Device.Vif.set_carrier %s <- %b" (string_of_device x) carrier;
     let disconnect_path = disconnect_path_of_device ~xs x in
     xs.Xs.write disconnect_path (if carrier then "0" else "1")
@@ -857,7 +846,7 @@
   let get_statefile ~xs domid =
     match pid ~xs domid with
     | None -> None
-    | Some pid ->
+    | Some pid -> 
       let filename = vncterm_statefile pid in
       if Sys.file_exists filename then
         Some filename
@@ -866,7 +855,7 @@
 
   let save ~xs domid =
     match pid ~xs domid with
-    | Some pid ->
+    | Some pid -> 
       Unix.kill pid Sys.sigusr1;
       let filename = vncterm_statefile pid in
       let delay = 10. in
@@ -1242,10 +1231,10 @@
   let device_model_state_path xs be_domid fe_domid =
     Printf.sprintf "%s/device-model/%d/state" (xs.Xs.getdomainpath be_domid) fe_domid
 
-  let signal_device_model ~xs domid cmd parameter =
+  let signal_device_model ~xs domid cmd parameter = 
     debug "Device.Pci.signal_device_model domid=%d cmd=%s param=%s" domid cmd parameter;
     let be_domid = 0 in (* XXX: assume device model is in domain 0 *)
-    let be_path = xs.Xs.getdomainpath be_domid in
+    let be_path = xs.Xs.getdomainpath be_domid in 
     (* Currently responses go in this global place. Blank it to prevent request/response/request confusion *)
     xs.Xs.rm (device_model_state_path xs be_domid domid);
 
@@ -1271,7 +1260,7 @@
     end
 
   (* Return a list of PCI devices *)
-  let list ~xs domid =
+  let list ~xs domid = 
     (* replace the sort index with the default '0' -- XXX must figure out whether this matters to anyone *)
     List.map (fun (_, y) -> (0, y)) (read_pcidir ~xs domid)
 
@@ -1567,20 +1556,20 @@
   let inject_sci_path ~qemu_domid domid = sprintf "/local/domain/%d/device-model/%d/inject-sci" qemu_domid domid
 
   let xenclient_specific ~xs info ~qemu_domid domid =
-    (match info.power_mgmt with
+    (match info.power_mgmt with 
      | Some i -> begin
-         try
+         try 
            if (Unix.stat "/proc/acpi/battery").Unix.st_kind == Unix.S_DIR then
              xs.Xs.write (power_mgmt_path ~qemu_domid domid) (string_of_int i);
          with _ -> ()
        end
      | None -> ());
 
-    (match info.oem_features with
+    (match info.oem_features with 
      | Some i -> xs.Xs.write (oem_features_path ~qemu_domid domid) (string_of_int i);
      | None -> ());
 
-    (match info.inject_sci with
+    (match info.inject_sci with 
      | Some i -> xs.Xs.write (inject_sci_path ~qemu_domid domid) (string_of_int i)
      | None -> ());
 
@@ -1591,7 +1580,7 @@
     in
 
     ["-videoram"; string_of_int info.video_mib;
-     "-M"; (if info.hvm then "xenfv" else "xenpv")]
+     "-M"; (if info.hvm then "xenfv" else "xenpv")] 
     @ sound_options
 
   let signal (task: Xenops_task.task_handle) ~xs ~qemu_domid ~domid ?wait_for ?param cmd =
@@ -1655,7 +1644,7 @@
     in
     let disp_options, wait_for_port =
       match info.disp with
-      | NONE ->
+      | NONE -> 
         ([], false)
       | SDL (opts, x11name) ->
         ([], false)
@@ -1888,14 +1877,10 @@
       val stop: xs:Xenstore.Xs.xsh -> qemu_domid:int -> int -> unit
 
       (** [with_dirty_log domid f] executes f in a context where the dirty log is enabled *)
-<<<<<<< HEAD
-      val with_dirty_log: int -> f:(unit -> unit) -> unit
+      val with_dirty_log: int -> f:(unit -> 'a) -> 'a
 
       (** [cmdline_of_info xenstore info restore domid] creates the command line arguments to pass to the qemu wrapper script *)
       val cmdline_of_info: xs:Xenstore.Xs.xsh -> dm:Profile.t -> Dm_Common.info -> bool -> int -> string list
-=======
-      val with_dirty_log: int -> f:(unit -> 'a) -> 'a
->>>>>>> ab4e186b
     end
   end
 
@@ -1916,8 +1901,8 @@
 
       let get_vnc_port ~xs domid =
         Dm_Common.get_vnc_port ~xs domid ~f:(fun () ->
-            (try Some(int_of_string (xs.Xs.read (Generic.vnc_port_path domid))) with _ -> None)
-          )
+          (try Some(int_of_string (xs.Xs.read (Generic.vnc_port_path domid))) with _ -> None)
+        )
 
       let suspend (task: Xenops_task.task_handle) ~xs ~qemu_domid domid =
         Dm_Common.signal task ~xs ~qemu_domid ~domid "save" ~wait_for:"paused"
@@ -1997,137 +1982,110 @@
     (** Implementation of the Dm functions that use the dispatcher for the qemu-upstream-compat backend *)
     module Dm = struct
 
-      (** Handler for the QMP events in upstream qemu *)
-      module QMP_Event = struct
-        open Qmp
-
-        let (>>=) m f = match m with | Some x -> f x | None -> ()
-        let (>>|) m f = match m with | Some _ -> () | None -> f ()
-
-        (** Efficient lookup table between file descriptors, channels and domain ids *)
-        module Lookup = struct
-          let ftod, dtoc = Hashtbl.create 16, Hashtbl.create 16
-          let add c domid =
-            Hashtbl.replace ftod (Qmp_protocol.to_fd c) domid;
-            Hashtbl.replace dtoc domid c
-          let remove c domid =
-            Hashtbl.remove ftod (Qmp_protocol.to_fd c);
-            Hashtbl.remove dtoc domid
-          let domid_of fd = try Some (Hashtbl.find ftod fd) with Not_found -> None
-          let channel_of domid = try Some (Hashtbl.find dtoc domid) with Not_found -> None
-        end
-
-        (** File-descriptor event monitor implementation for the epoll library *)
-        module Monitor = struct
-          module Epoll = Core.Linux_ext.Epoll
-          module Flags = Core.Linux_ext.Epoll.Flags
-          let create () = (Core.Std.Or_error.ok_exn Epoll.create) ~num_file_descrs:1001 ~max_ready_events:1
-          let add m fd = Epoll.set m fd Flags.in_
-          let remove m fd = Epoll.remove m fd
-          let wait m = Epoll.wait m ~timeout:`Never
-          let with_event m fn = function
-            | `Ok -> Epoll.iter_ready m ~f:(fun fd flags -> fn fd (flags = Flags.in_))
-            | `Timeout -> debug "Shouldn't receive epoll timeout event in qmp_event_thread"
-        end
-        let m = Monitor.create ()
-<<<<<<< HEAD
-
-        let monitor_path domid = qmp_event_path domid
-        let debug_exn msg e = debug "%s: %s" msg (Printexc.to_string e)
-
-        let remove domid =
-          Lookup.channel_of domid >>= fun c ->
-          try
-            finally
-              (fun () ->
-                 Lookup.remove c domid;
-                 Monitor.remove m (Qmp_protocol.to_fd c);
-                 debug "Removed QMP Event fd for domain %d" domid)
-              (fun () -> Qmp_protocol.close c)
-          with e -> debug_exn (Printf.sprintf "Got exception trying to remove qmp on domain-%d" domid) e
-
-=======
-
-        let monitor_path domid = qmp_event_path domid
-        let debug_exn msg e = debug "%s: %s" msg (Printexc.to_string e)
-
-        let remove domid =
-          Lookup.channel_of domid >>= fun c ->
-          try 
-            finally
-              (fun () ->
-                 Lookup.remove c domid;
-                 Monitor.remove m (Qmp_protocol.to_fd c);
-                 debug "Removed QMP Event fd for domain %d" domid)
-              (fun () -> Qmp_protocol.close c)
-          with e -> debug_exn (Printf.sprintf "Got exception trying to remove qmp on domain-%d" domid) e
-
->>>>>>> ab4e186b
-        let add domid =
-          try
-            Lookup.channel_of domid >>| fun () ->
-            let c = Qmp_protocol.connect (monitor_path domid) in
-            Qmp_protocol.negotiate c;
-            Lookup.add c domid;
-            Monitor.add m (Qmp_protocol.to_fd c);
-            debug "Added QMP Event fd for domain %d" domid
-          with e ->
-            debug_exn (Printf.sprintf "QMP domain-%d: negotiation failed: removing socket" domid) e;
-            remove domid
-
-        let qmp_event_handle domid qmp_event =
-          (* This function will be extended to handle qmp events *)
-          debug "Got QMP event, domain-%d: %s" domid qmp_event.event;
-
-          let rtc_change timeoffset =
-            with_xs (fun xs ->
+        (** Handler for the QMP events in upstream qemu *)
+        module QMP_Event = struct
+          open Qmp
+
+          let (>>=) m f = match m with | Some x -> f x | None -> ()
+          let (>>|) m f = match m with | Some _ -> () | None -> f ()
+
+          (** Efficient lookup table between file descriptors, channels and domain ids *)
+          module Lookup = struct
+            let ftod, dtoc = Hashtbl.create 16, Hashtbl.create 16
+            let add c domid =
+              Hashtbl.replace ftod (Qmp_protocol.to_fd c) domid;
+              Hashtbl.replace dtoc domid c
+            let remove c domid =
+              Hashtbl.remove ftod (Qmp_protocol.to_fd c);
+              Hashtbl.remove dtoc domid
+            let domid_of fd = try Some (Hashtbl.find ftod fd) with Not_found -> None
+            let channel_of domid = try Some (Hashtbl.find dtoc domid) with Not_found -> None
+          end
+
+          (** File-descriptor event monitor implementation for the epoll library *)
+          module Monitor = struct
+            module Epoll = Core.Linux_ext.Epoll
+            module Flags = Core.Linux_ext.Epoll.Flags
+            let create () = (Core.Std.Or_error.ok_exn Epoll.create) ~num_file_descrs:1001 ~max_ready_events:1
+            let add m fd = Epoll.set m fd Flags.in_
+            let remove m fd = Epoll.remove m fd
+            let wait m = Epoll.wait m ~timeout:`Never
+            let with_event m fn = function
+              | `Ok -> Epoll.iter_ready m ~f:(fun fd flags -> fn fd (flags = Flags.in_))
+              | `Timeout -> debug "Shouldn't receive epoll timeout event in qmp_event_thread"
+          end
+          let m = Monitor.create ()
+
+          let monitor_path domid = qmp_event_path domid
+          let debug_exn msg e = debug "%s: %s" msg (Printexc.to_string e)
+
+          let remove domid =
+            Lookup.channel_of domid >>= fun c ->
+            try 
+              finally
+                (fun () ->
+                   Lookup.remove c domid;
+                   Monitor.remove m (Qmp_protocol.to_fd c);
+                   debug "Removed QMP Event fd for domain %d" domid)
+                (fun () -> Qmp_protocol.close c)
+            with e -> debug_exn (Printf.sprintf "Got exception trying to remove qmp on domain-%d" domid) e
+
+          let add domid =
+            try
+              Lookup.channel_of domid >>| fun () ->
+              let c = Qmp_protocol.connect (monitor_path domid) in
+              Qmp_protocol.negotiate c;
+              Lookup.add c domid;
+              Monitor.add m (Qmp_protocol.to_fd c);
+              debug "Added QMP Event fd for domain %d" domid
+            with e ->
+              debug_exn (Printf.sprintf "QMP domain-%d: negotiation failed: removing socket" domid) e;
+              remove domid
+
+          let qmp_event_handle domid qmp_event =
+            (* This function will be extended to handle qmp events *)
+            debug "Got QMP event, domain-%d: %s" domid qmp_event.event;
+
+            let rtc_change timeoffset =
+              with_xs (fun xs ->
                 let timeoffset_key = sprintf "/vm/%s/rtc/timeoffset" (Uuidm.to_string (Xenops_helpers.uuid_of_domid ~xs domid)) in
                 try
                   let rtc = xs.Xs.read timeoffset_key in
                   xs.Xs.write timeoffset_key Int64.(add timeoffset (of_string rtc) |> to_string)
                 with e -> error "Failed to process RTC_CHANGE for domain %d: %s" domid (Printexc.to_string e)
               )
-          in
-
-          let xen_platform_pv_driver_info pv_info =
-            with_xs (fun xs ->
+            in
+
+            let xen_platform_pv_driver_info pv_info =
+              with_xs (fun xs ->
                 let is_hvm_linux { product_num; build_num } =
                   let _XEN_IOPORT_LINUX_PRODNUM = 3 in (* from Linux include/xen/platform_pci.h *)
                   (product_num = _XEN_IOPORT_LINUX_PRODNUM) && (build_num <= 0xff)
                 in
                 if is_hvm_linux pv_info then
-                  begin
-                    let write_local_domain prefix x = xs.Xs.write (Printf.sprintf "/local/domain/%d/%s%s" domid prefix x) "1" in
-                    List.iter (write_local_domain "control/feature-") ["suspend"; "poweroff"; "reboot"; "vcpu-hotplug"];
-                    List.iter (write_local_domain "data/") ["updated"]
-                  end
+                begin
+                  let write_local_domain prefix x = xs.Xs.write (Printf.sprintf "/local/domain/%d/%s%s" domid prefix x) "1" in
+                  List.iter (write_local_domain "control/feature-") ["suspend"; "poweroff"; "reboot"; "vcpu-hotplug"];
+                  List.iter (write_local_domain "data/") ["updated"]
+                end
               )
-          in
-<<<<<<< HEAD
-
-          qmp_event.data |> function
-          | Some (RTC_CHANGE timeoffset)         -> rtc_change timeoffset
-          | Some (XEN_PLATFORM_PV_DRIVER_INFO x) -> xen_platform_pv_driver_info x
-          | _ -> () (* unhandled QMP events *)
-
-=======
-
-          qmp_event.data |> function
-          | Some (RTC_CHANGE timeoffset)         -> rtc_change timeoffset
-          | Some (XEN_PLATFORM_PV_DRIVER_INFO x) -> xen_platform_pv_driver_info x
-          | _ -> () (* unhandled QMP events *)
-
->>>>>>> ab4e186b
-        let qmp_event_thread () =
-          debug "Starting QMP_Event thread";
-          (* Add the existing qmp sockets first *)
-          Sys.readdir var_run_xen_path
-          |> Array.to_list
-          |> List.iter (fun x -> try Scanf.sscanf x "qmp-event-%d" add with _ -> ());
-
-          while true do
-            try
-              Monitor.wait m |> Monitor.with_event m (fun fd is_flag_in ->
+            in
+
+            qmp_event.data |> function
+            | Some (RTC_CHANGE timeoffset)         -> rtc_change timeoffset
+            | Some (XEN_PLATFORM_PV_DRIVER_INFO x) -> xen_platform_pv_driver_info x
+            | _ -> () (* unhandled QMP events *)
+
+          let qmp_event_thread () =
+            debug "Starting QMP_Event thread";
+            (* Add the existing qmp sockets first *)
+            Sys.readdir var_run_xen_path
+            |> Array.to_list
+            |> List.iter (fun x -> try Scanf.sscanf x "qmp-event-%d" add with _ -> ());
+
+            while true do
+              try
+                Monitor.wait m |> Monitor.with_event m (fun fd is_flag_in ->
                   Lookup.domid_of fd >>= fun domid ->
                   if is_flag_in then
                     Lookup.channel_of domid >>= fun c ->
@@ -2138,37 +2096,37 @@
                     with End_of_file ->
                       debug "domain-%d: end of file, close qmp socket" domid;
                       remove domid
-                       | e ->
-                         debug_exn (Printf.sprintf "domain-%d: close qmp socket" domid) e;
-                         remove domid
+                    | e ->
+                      debug_exn (Printf.sprintf "domain-%d: close qmp socket" domid) e;
+                      remove domid
                   else begin
                     debug "EPOLL error on domain-%d, close qmp socket" domid;
                     remove domid
                   end
-                )
-            with e ->
-              debug_exn "Exception in qmp_event_thread: %s" e;
-          done
-
-      end (* Qemu_upstream_compat.Dm.QMP_Event *)
-
-      module Event = struct
-        let init () = ignore(Thread.create QMP_Event.qmp_event_thread ())
-      end
+                  )
+              with e ->
+                debug_exn "Exception in qmp_event_thread: %s" e;
+            done
+
+        end (* Qemu_upstream_compat.Dm.QMP_Event *)
+
+        module Event = struct
+          let init () = ignore(Thread.create QMP_Event.qmp_event_thread ())
+        end
 
       let get_vnc_port ~xs domid =
         Dm_Common.get_vnc_port ~xs domid ~f:(fun () ->
-            let open Qmp in
-            let qmp_cmd = Command (None, Query_vnc) in
-            let parse_qmp_message = function
-              | Success (None, Vnc vnc) -> (try Some vnc.service with _ -> None)
-              | _ -> debug "Get unexpected result after sending Qmp message: %s" (string_of_message qmp_cmd); None
-            in
-            let qmp_cmd_result = qmp_write_and_read domid qmp_cmd in
-            match qmp_cmd_result with
-            | Some qmp_message -> parse_qmp_message qmp_message
-            | None -> debug "Fail to get result after sending Qmp message: %s" (string_of_message qmp_cmd); None
-          )
+          let open Qmp in
+          let qmp_cmd = Command (None, Query_vnc) in
+          let parse_qmp_message = function
+            | Success (None, Vnc vnc) -> (try Some vnc.service with _ -> None)
+            | _ -> debug "Get unexpected result after sending Qmp message: %s" (string_of_message qmp_cmd); None
+          in
+          let qmp_cmd_result = qmp_write_and_read domid qmp_cmd in
+          match qmp_cmd_result with
+          | Some qmp_message -> parse_qmp_message qmp_message
+          | None -> debug "Fail to get result after sending Qmp message: %s" (string_of_message qmp_cmd); None
+        )
 
       let suspend (task: Xenops_task.task_handle) ~xs ~qemu_domid domid =
         let file = sprintf qemu_save_path domid in
@@ -2258,16 +2216,9 @@
 module Dm = struct
   include Dm_Common
 
-<<<<<<< HEAD
   let init_daemon ~task ~path ~args ~name ~domid ~xs ~ready_path ?ready_val ~timeout ~cancel profile =
-=======
-  let init_daemon ~task ~path ~args ~name ~domid ~xs ~ready_path ?ready_val ~timeout ~cancel ?(fds=[]) profile =
-    (* init_daemon must decide the backend based on a profile because the qemu daemon is not running
-       at the moment and Backend.of_domid uses is_upstream_qemu which depends on a running qemu.
-    *)
->>>>>>> ab4e186b
     let module Q = (val Backend.of_profile profile) in
-    Q.Dm.init_daemon ~task ~path ~args ~name ~domid ~xs ~ready_path ?ready_val ~timeout ~cancel ~fds ()
+    Q.Dm.init_daemon ~task ~path ~args ~name ~domid ~xs ~ready_path ?ready_val ~timeout ~cancel ()
 
   let get_vnc_port ~xs ~dm domid =
     let module Q = (val Backend.of_profile dm) in
@@ -2300,17 +2251,17 @@
       let state_path = Printf.sprintf "/local/domain/%d/vgpu/state" domid in
       let cancel = Cancel_utils.Vgpu domid in
       if not (Vgpu.is_running ~xs domid) then begin
-        (* The below line does nothing if the device is already bound to the
-           			 * nvidia driver. We rely on xapi to refrain from attempting to run
-           			 * a vGPU on a device which is passed through to a guest. *)
+      (* The below line does nothing if the device is already bound to the
+         		 * nvidia driver. We rely on xapi to refrain from attempting to run
+         		 * a vGPU on a device which is passed through to a guest. *)
         debug "start_vgpu: got VGPU with physical pci address %s"
           (Xenops_interface.Pci.string_of_address pci);
         PCI.bind [pci] PCI.Nvidia;
         let args = vgpu_args_of_nvidia domid vcpus vgpu pci restore in
-        let vgpu_pid = init_daemon ~task ~path:!Xc_resources.vgpu ~args
+      let vgpu_pid = init_daemon ~task ~path:!Xc_resources.vgpu ~args
             ~name:"vgpu" ~domid ~xs ~ready_path:state_path ~timeout:!Xenopsd.vgpu_ready_timeout
             ~cancel ~fds:[] profile in
-        Forkhelpers.dontwaitpid vgpu_pid
+      Forkhelpers.dontwaitpid vgpu_pid
       end else
         info "Daemon %s is already running for domain %d" !Xc_resources.vgpu domid;
 
@@ -2437,7 +2388,7 @@
   then Dm.get_vnc_port ~xs ~dm domid
   else PV_Vnc.get_vnc_port ~xs domid
 
-let get_tc_port ~xs domid =
+let get_tc_port ~xs domid = 
   (* Check whether a qemu exists for this domain *)
   let qemu_exists = Qemu.is_running ~xs domid in
   if qemu_exists
