--- conflicted
+++ resolved
@@ -152,7 +152,6 @@
       let key vm = [ vm ]
     end)
 end
-
 
 (* These updates are local plugin updates, distinct from those that are
    exposed via the UPDATES API *)
@@ -1037,7 +1036,7 @@
            )
        )
       in ()
-      )
+    )
   let create = create_exn
 
   let on_domain f domain_selection (task: Xenops_task.task_handle) vm =
@@ -1424,14 +1423,14 @@
 
         debug "VM = %s; domid = %d; Domain build completed" vm.Vm.id domid;
         let _ = DB.update_exn vm.Vm.id (fun d ->
-        let persistent = { d.VmExtra.persistent with
-                           VmExtra.build_info = Some build_info;
-                           ty = Some vm.ty;
-                         } in
+          let persistent = { d.VmExtra.persistent with
+                             VmExtra.build_info = Some build_info;
+                             ty = Some vm.ty;
+                           } in
           Some {
-          VmExtra.persistent = persistent;
-          VmExtra.non_persistent = d.VmExtra.non_persistent;
-        }
+            VmExtra.persistent = persistent;
+            VmExtra.non_persistent = d.VmExtra.non_persistent;
+          }
         )
         in ()
       ) (fun () -> Opt.iter Bootloader.delete !kernel_to_cleanup)
@@ -1671,15 +1670,9 @@
                 | Some other_disk -> None (* We don't support this *)
                 | None -> None
               in
-<<<<<<< HEAD
-              let xenguest_path = choose_xenguest vm.Vm.platformdata in
-              let emu_manager_path = choose_emu_manager vm.Vm.platformdata in
-              Domain.suspend task ~xc ~xs ~domain_type ~dm:(dm_of ~vm) ~progress_callback ~qemu_domid ~xenguest_path ~emu_manager_path vm_str domid fd vgpu_fd flags'
-=======
               let manager_path = choose_emu_manager vm.Vm.platformdata in
-              Domain.suspend task ~xc ~xs ~domain_type ~progress_callback
+              Domain.suspend task ~xc ~xs ~domain_type ~dm:(dm_of ~vm) ~progress_callback
                 ~qemu_domid ~manager_path vm_str domid fd vgpu_fd flags'
->>>>>>> 38cbe764
                 (fun () ->
                    (* SCTX-2558: wait more for ballooning if needed *)
                    wait_ballooning task vm;
@@ -1714,9 +1707,9 @@
                 ) (Xenops_utils.chunks 10 vbds);
               debug "VM = %s; domid = %d; Storing final memory usage" vm.Vm.id domid;
               let _ = DB.update_exn vm.Vm.id (fun d ->
-              let non_persistent = { d.VmExtra.non_persistent with
-                                     VmExtra.suspend_memory_bytes = Memory.bytes_of_pages pages;
-                                   } in
+                let non_persistent = { d.VmExtra.non_persistent with
+                                       VmExtra.suspend_memory_bytes = Memory.bytes_of_pages pages;
+                                     } in
                 Some {d with VmExtra.non_persistent = non_persistent}
               )
               in ()
@@ -2041,9 +2034,9 @@
     ;
     let _ = DB.update vm.Vm.id (fun d ->
       let non_persistent = match d with
-      | None -> with_xc_and_xs (fun xc xs -> generate_non_persistent_state xc xs vm persistent)
-      | Some vmextra -> vmextra.VmExtra.non_persistent
-    in
+        | None -> with_xc_and_xs (fun xc xs -> generate_non_persistent_state xc xs vm persistent)
+        | Some vmextra -> vmextra.VmExtra.non_persistent
+      in
       Some { VmExtra.persistent = persistent; VmExtra.non_persistent = non_persistent; }
     )
     in ()
@@ -2375,7 +2368,6 @@
              ) qemu_frontend
            end
         ) Newest vm
-
 
   let unplug task vm vbd force =
     with_xc_and_xs
@@ -2426,13 +2418,13 @@
                 (* If we have a qemu frontend, detach this too. *)
                 let _ = DB.update vm (
                   Opt.map (fun vm_t ->
-                        let non_persistent = vm_t.VmExtra.non_persistent in
-                        if List.mem_assoc vbd.Vbd.id non_persistent.VmExtra.qemu_vbds then begin
-                          let _, qemu_vbd = List.assoc vbd.Vbd.id non_persistent.VmExtra.qemu_vbds in
-                          (* destroy_vbd_frontend ignores 'refusing to close' transients' *)
-                          destroy_vbd_frontend ~xc ~xs task qemu_vbd;
-                          let non_persistent = { non_persistent with
-                                                 VmExtra.qemu_vbds = List.remove_assoc vbd.Vbd.id non_persistent.VmExtra.qemu_vbds } in
+                    let non_persistent = vm_t.VmExtra.non_persistent in
+                    if List.mem_assoc vbd.Vbd.id non_persistent.VmExtra.qemu_vbds then begin
+                      let _, qemu_vbd = List.assoc vbd.Vbd.id non_persistent.VmExtra.qemu_vbds in
+                      (* destroy_vbd_frontend ignores 'refusing to close' transients' *)
+                      destroy_vbd_frontend ~xc ~xs task qemu_vbd;
+                      let non_persistent = { non_persistent with
+                                             VmExtra.qemu_vbds = List.remove_assoc vbd.Vbd.id non_persistent.VmExtra.qemu_vbds } in
                       { vm_t with VmExtra.non_persistent = non_persistent }
                     end else
                       vm_t
@@ -2725,8 +2717,8 @@
                        let device = create task stubdom_domid in
                        let q = vif.position, Device device in
                        let _ = DB.update_exn vm (fun vm_t ->
-                       let non_persistent = { vm_t.VmExtra.non_persistent with
-                                              VmExtra.qemu_vifs = (vif.Vif.id, q) :: vm_t.VmExtra.non_persistent.VmExtra.qemu_vifs } in
+                         let non_persistent = { vm_t.VmExtra.non_persistent with
+                                                VmExtra.qemu_vifs = (vif.Vif.id, q) :: vm_t.VmExtra.non_persistent.VmExtra.qemu_vifs } in
                          Some { vm_t with VmExtra.non_persistent = non_persistent}
                        )
                        in ()
@@ -2795,13 +2787,13 @@
 
            (* If we have a qemu frontend, detach this too. *)
            let _ = DB.update_exn vm (fun vm_t ->
-           let non_persistent = vm_t.VmExtra.non_persistent in
-           if List.mem_assoc vif.Vif.id non_persistent.VmExtra.qemu_vifs then begin
-             match (List.assoc vif.Vif.id non_persistent.VmExtra.qemu_vifs) with
-             | _, Device device ->
-               Device.Vif.move ~xs device bridge;
-               let non_persistent = { non_persistent with
-                                      VmExtra.qemu_vifs = List.remove_assoc vif.Vif.id non_persistent.VmExtra.qemu_vifs } in
+             let non_persistent = vm_t.VmExtra.non_persistent in
+             if List.mem_assoc vif.Vif.id non_persistent.VmExtra.qemu_vifs then begin
+               match (List.assoc vif.Vif.id non_persistent.VmExtra.qemu_vifs) with
+               | _, Device device ->
+                 Device.Vif.move ~xs device bridge;
+                 let non_persistent = { non_persistent with
+                                        VmExtra.qemu_vifs = List.remove_assoc vif.Vif.id non_persistent.VmExtra.qemu_vifs } in
                  Some { vm_t with VmExtra.non_persistent = non_persistent }
                | _, _ -> Some vm_t
              end else
@@ -3016,10 +3008,10 @@
   let store_rtc_timeoffset vm timeoffset =
     let _ = DB.update vm (
       Opt.map (function { VmExtra.persistent; non_persistent } as extra ->
-      match persistent with
-      | { VmExtra.ty = Some ( Vm.HVM hvm_info ) } ->
-        let persistent = { persistent with VmExtra.ty = Some (Vm.HVM { hvm_info with Vm.timeoffset = timeoffset }) } in
-        debug "VM = %s; rtc/timeoffset <- %s" vm timeoffset;
+        match persistent with
+        | { VmExtra.ty = Some ( Vm.HVM hvm_info ) } ->
+          let persistent = { persistent with VmExtra.ty = Some (Vm.HVM { hvm_info with Vm.timeoffset = timeoffset }) } in
+          debug "VM = %s; rtc/timeoffset <- %s" vm timeoffset;
           { VmExtra.persistent; non_persistent }
         | _ -> extra
       )
@@ -3038,14 +3030,14 @@
               let updated =
                 DB.update vm (
                   Opt.map (function { VmExtra.persistent; non_persistent } ->
-              let non_persistent = { non_persistent with VmExtra.pv_drivers_detected = true } in
-              debug "VM = %s; found PV driver evidence on %s (value = %s)" vm path value;
+                    let non_persistent = { non_persistent with VmExtra.pv_drivers_detected = true } in
+                    debug "VM = %s; found PV driver evidence on %s (value = %s)" vm path value;
                     { VmExtra.persistent; non_persistent }
                   )
                 )
               in
               if updated then
-              Updates.add (Dynamic.Vm vm) internal_updates
+                Updates.add (Dynamic.Vm vm) internal_updates
             end
           with Xs_protocol.Enoent _ ->
             warn "Watch event on %s fired but couldn't read from it" path;
