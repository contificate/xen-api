--- conflicted
+++ resolved
@@ -1120,14 +1120,11 @@
 							);
 					with e ->
 						error "VM %s: restore failed: %s" vm.Vm.id (Printexc.to_string e);
-<<<<<<< HEAD
 						(* As of xen-unstable.hg 779c0ef9682 libxenguest will destroy the domain on failure *)
 						if try ignore(Xenctrl.domain_getinfo xc di.Xenctrl.domid); false with _ -> true then begin
 							debug "VM %s: libxenguest has destroyed domid %d; cleaning up xenstore for consistency" vm.Vm.id di.Xenctrl.domid;
 							Domain.destroy task ~xc ~xs di.Xenctrl.domid;
 						end;
-=======
->>>>>>> 71aee02c
 						raise e
 				end;
 
