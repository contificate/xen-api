(*
 * Copyright (C) 2006-2010 Citrix Systems Inc.
 *
 * This program is free software; you can redistribute it and/or modify
 * it under the terms of the GNU Lesser General Public License as published
 * by the Free Software Foundation; version 2.1 only. with the special
 * exception on linking described in file LICENSE.
 *
 * This program is distributed in the hope that it will be useful,
 * but WITHOUT ANY WARRANTY; without even the implied warranty of
 * MERCHANTABILITY or FITNESS FOR A PARTICULAR PURPOSE.  See the
 * GNU Lesser General Public License for more details.
 *)
open Fun
open Printf
open Stringext
open Pervasiveext
open Xapi_vm_helpers
open Client
open Threadext
open Xmlrpc_sexpr
open Listext

(* Notes re: VM.{start,resume}{on,}:
 * Until we support pools properly VM.start and VM.start_on both try
   to boot/resume the VM on this host.
 * If VM.{start,resume}_on is supplied another host reference, they will fail.
 *)

module D = Debug.Debugger(struct let name="xapi" end)
open D

exception InvalidOperation of string

let assert_operation_valid = Xapi_vm_lifecycle.assert_operation_valid

let update_allowed_operations ~__context ~self =
	Helpers.log_exn_continue "updating allowed operations of VBDs/VIFs/VDIs in VM.update_allowed_operations"
		(fun () ->
			List.iter
				(fun vbd ->
					Xapi_vbd_helpers.update_allowed_operations ~__context ~self:vbd;
					try
						if not(Db.VBD.get_empty ~__context ~self:vbd)
						then Xapi_vdi.update_allowed_operations ~__context ~self:(Db.VBD.get_VDI ~__context ~self:vbd)
					with _ -> ()) (Db.VM.get_VBDs ~__context ~self);
			List.iter
				(fun vif ->
					Xapi_vif_helpers.update_allowed_operations ~__context ~self:vif)
				(Db.VM.get_VIFs ~__context ~self)
		) ();
	Xapi_vm_lifecycle.update_allowed_operations ~__context ~self

let assert_can_boot_here ~__context ~self ~host =
	let snapshot = Db.VM.get_record ~__context ~self in
	if Helpers.rolling_upgrade_in_progress ~__context then
		Helpers.assert_platform_version_is_same_on_master ~__context ~host ~self;
	assert_can_boot_here ~__context ~self ~host ~snapshot ()

let assert_agile ~__context ~self = Helpers.vm_assert_agile ~__context ~self

(* helpers *)
let immediate_complete ~__context   =
	Helpers.progress ~__context  (0.0 -. 1.0)

(* API *)
let set_actions_after_shutdown ~__context ~self ~value =
	Db.VM.set_actions_after_shutdown ~__context ~self ~value
let set_actions_after_reboot ~__context ~self ~value =
	Db.VM.set_actions_after_reboot ~__context ~self ~value
let set_actions_after_crash ~__context ~self ~value =
	set_actions_after_crash ~__context ~self ~value
let set_is_a_template ~__context ~self ~value =
	set_is_a_template ~__context ~self ~value

let validate_restart_priority priority =
	if not(List.mem priority Constants.ha_valid_restart_priorities) then
		raise (Api_errors.Server_error(Api_errors.invalid_value, ["ha_restart_priority"; priority]))

let set_ha_restart_priority ~__context ~self ~value =
	validate_restart_priority value;
	let current = Db.VM.get_ha_restart_priority ~__context ~self in
	if true
		&& current <> Constants.ha_restart
		&& value = Constants.ha_restart then begin
			Xapi_ha_vm_failover.assert_new_vm_preserves_ha_plan ~__context self;
			let pool = Helpers.get_pool ~__context in
			if Db.Pool.get_ha_enabled ~__context ~self:pool then
				let (_: bool) = Xapi_ha_vm_failover.update_pool_status ~__context in ()
		end;

	if current <> value then begin
		Db.VM.set_ha_restart_priority ~__context ~self ~value;
		(* If the VM is running then immediately turn on or off "protection"
		   for the VM by setting ha_always_run *)
		if Db.VM.get_power_state ~__context ~self = `Running
		then Db.VM.set_ha_always_run ~__context ~self ~value:(value = Constants.ha_restart)
	end


(* Field deprecated since Boston - attempt to degrade gracefully if anything sets it. *)
let set_ha_always_run ~__context ~self ~value =
	if value then
		set_ha_restart_priority ~__context ~self ~value:Constants.ha_restart
	else
		set_ha_restart_priority ~__context ~self ~value:""

let compute_memory_overhead = compute_memory_overhead

open Xapi_vm_memory_constraints

let set_memory_static_range ~__context ~self ~min ~max =
	(* Called on the master only when the VM is offline *)
	if Db.VM.get_power_state ~__context ~self <> `Halted
	then failwith "assertion_failed: set_memory_static_range should only be \
		called when the VM is Halted";
	(* Check the range constraints *)
	let constraints = Vm_memory_constraints.get ~__context ~vm_ref:self in
	let constraints = {constraints with Vm_memory_constraints.
		static_min = min;
		static_max = max;
	} in
	Vm_memory_constraints.assert_valid_for_current_context
		~__context ~vm:self ~constraints;
	Db.VM.set_memory_static_min ~__context ~self ~value:min;
	Db.VM.set_memory_static_max ~__context ~self ~value:max;
	update_memory_overhead ~__context ~vm:self

(* These are always converted into set_memory_dynamic_range *)
(* by the message forwarding layer:                         *)
let set_memory_dynamic_min ~__context ~self ~value = assert false
let set_memory_dynamic_max ~__context ~self ~value = assert false
(* These are always converted into set_memory_static_range *)
(* by the message forwarding layer:                        *)
let set_memory_static_min ~__context ~self ~value = assert false
let set_memory_static_max ~__context ~self ~value = assert false

let set_memory_limits ~__context ~self
	~static_min ~static_max ~dynamic_min ~dynamic_max =
	(* Called on the master only when the VM is halted. *)
	if Db.VM.get_power_state ~__context ~self <> `Halted
	then failwith "assertion_failed: set_memory_limits should only be \
		called when the VM is Halted";
	(* Check that the new limits are in the correct order. *)
	let constraints = {Vm_memory_constraints.
		static_min  = static_min;
		dynamic_min = dynamic_min;
		target      = dynamic_min;
		dynamic_max = dynamic_max;
		static_max  = static_max;
	} in
	Vm_memory_constraints.assert_valid_for_current_context
		~__context ~vm:self ~constraints;
	Vm_memory_constraints.set ~__context ~vm_ref:self ~constraints;
	update_memory_overhead ~__context ~vm:self

(* CA-12940: sanity check to make sure this never happens again *)
let assert_power_state_is ~__context ~vm ~expected =
	let actual = Db.VM.get_power_state ~__context ~self:vm in
	if actual <> expected
	then raise (Api_errors.Server_error(Api_errors.vm_bad_power_state, [
								Ref.string_of vm;
								Record_util.power_to_string expected;
								Record_util.power_to_string actual ]))

(* If HA is enabled on the Pool and the VM is marked as always_run then block the action *)
let assert_not_ha_protected ~__context ~vm =
	let pool = Helpers.get_pool ~__context in
	let always_run = Db.VM.get_ha_always_run ~__context ~self:vm in
	let priority = Db.VM.get_ha_restart_priority ~__context ~self:vm in
	if Db.Pool.get_ha_enabled ~__context ~self:pool && (Helpers.vm_should_always_run always_run priority)
	then raise (Api_errors.Server_error(Api_errors.vm_is_protected, [ Ref.string_of vm ]))

let pause ~__context ~vm =
	Xapi_xenops.pause ~__context ~self:vm

let unpause ~__context ~vm =
	Xapi_xenops.unpause ~__context ~self:vm

let set_xenstore_data ~__context ~self ~value =
	Xapi_xenops.set_xenstore_data ~__context ~self value

(* Note: it is important that we use the pool-internal API call, VM.atomic_set_resident_on, to set resident_on and clear
   scheduled_to_be_resident_on atomically. This prevents concurrent API calls on the master from accounting for the
   same VM twice during memory calculations to determine whether a given VM can start on a particular host..
*)

let start ~__context ~vm ~start_paused ~force =
	let vmr = Db.VM.get_record ~__context ~self:vm in
	Vgpuops.create_vgpus ~__context (vm, vmr) (Helpers.will_boot_hvm ~__context ~self:vm);

	if vmr.API.vM_ha_restart_priority = Constants.ha_restart
	then begin
		Xapi_ha_vm_failover.assert_new_vm_preserves_ha_plan ~__context vm;
		Db.VM.set_ha_always_run ~__context ~self:vm ~value:true
	end;
	Xapi_xenops.start ~__context ~self:vm start_paused

(** For VM.start_on and VM.resume_on the message forwarding layer should only forward here
    if 'host' = localhost *)
let assert_host_is_localhost ~__context ~host =
	let localhost = Helpers.get_localhost ~__context in
	if host <> localhost then
		let msg = "Error in message forwarding layer: host parameter was not localhost" in
	raise (Api_errors.Server_error (Api_errors.internal_error, [ msg ]))

let start_on  ~__context ~vm ~host ~start_paused ~force =
	(* If we modify this to support start_on other-than-localhost,
	   insert a precheck to insure that we're starting on an
	   appropriately versioned host during an upgrade, as per
	   PR-1007. See the first lines of resume above *)
	assert_host_is_localhost ~__context ~host;
	start ~__context ~vm ~start_paused ~force

let hard_reboot ~__context ~vm =
	Xapi_xenops.reboot ~__context ~self:vm None

let hard_shutdown ~__context ~vm =
	Db.VM.set_ha_always_run ~__context ~self:vm ~value:false;
	if Db.VM.get_power_state ~__context ~self:vm = `Suspended then begin
		debug "hard_shutdown: destroying any suspend VDI";
		let vdi = Db.VM.get_suspend_VDI ~__context ~self:vm in
		if vdi <> Ref.null (* avoid spurious but scary messages *)
		then Helpers.log_exn_continue
			(Printf.sprintf "destroying suspend VDI: %s" (Ref.string_of vdi))
			(Helpers.call_api_functions ~__context)
			(fun rpc session_id -> Client.VDI.destroy rpc session_id vdi);
		(* Whether or not that worked, forget about the VDI *)
		Db.VM.set_suspend_VDI ~__context ~self:vm ~value:Ref.null;
		Xapi_vm_lifecycle.force_state_reset ~__context ~self:vm ~value:`Halted;
	end else
	Xapi_xenops.shutdown ~__context ~self:vm None

let clean_reboot ~__context ~vm =
	Xapi_xenops.reboot ~__context ~self:vm (Some !Xapi_globs.domain_shutdown_total_timeout)

let clean_shutdown_with_timeout ~__context ~vm timeout =
	Db.VM.set_ha_always_run ~__context ~self:vm ~value:false;
	Xapi_xenops.shutdown ~__context ~self:vm (Some timeout)

let clean_shutdown ~__context ~vm =
	clean_shutdown_with_timeout ~__context ~vm !Xapi_globs.domain_shutdown_total_timeout

let shutdown ~__context ~vm =
	begin
		try
			let db_timeout = Db.VM.get_shutdown_delay ~__context ~self:vm in
			clean_shutdown_with_timeout ~__context ~vm 
				(if db_timeout > 0L 
				 then Int64.to_float db_timeout
				 else !Xapi_globs.domain_shutdown_total_timeout)
		with e ->
			warn "Failed to perform clean_shutdown on VM:%s due to exception %s. Now attempting hard_shutdown." (Ref.string_of vm) (Printexc.to_string e);
			hard_shutdown ~__context ~vm
	end 	

(***************************************************************************************)

(** @deprecated *)
let hard_reboot_internal ~__context ~vm = assert false

(***************************************************************************************)

let power_state_reset ~__context ~vm =
	(* CA-31428: Block if the VM is a control domain *)
	if Db.VM.get_is_control_domain ~__context ~self:vm then begin
		error "VM.power_state_reset vm=%s blocked because VM is a control domain" (Ref.string_of vm);
		raise (Api_errors.Server_error(Api_errors.cannot_reset_control_domain, [ Ref.string_of vm ]));
	end;
  (* Perform sanity checks if VM is Running or Paused since we don't want to
     lose track of running domains. *)
<<<<<<< HEAD
  let power_state = Db.VM.get_power_state ~__context ~self:vm in
  if power_state = `Running || power_state = `Paused then begin
    debug "VM.power_state_reset vm=%s power state is either running or paused: performing sanity checks" (Ref.string_of vm);
    let localhost = Helpers.get_localhost ~__context in
	let resident = Db.VM.get_resident_on ~__context ~self:vm in
	if resident = localhost then begin
		let open Xenops_interface in
		let open Xapi_xenops_queue in
		let running =
			try
				let dbg = Context.string_of_task __context in
				let module Client = (val make_client (queue_of_vm ~__context ~self:vm) : XENOPS) in
				let id = Db.VM.get_uuid ~__context ~self:vm in
				let _, s = Client.VM.stat dbg id in
				if s.Vm.power_state = Running then begin
					debug "VM.power_state_reset vm=%s xenopsd reports running;" (Ref.string_of vm);
					true
				end else begin
					(* Delete the metadata from xenopsd *)
					Xapi_xenops.Xenopsd_metadata.delete ~__context id;
					false
				end
			with _ -> false in
		if running then raise (Api_errors.Server_error(Api_errors.domain_exists, [ Ref.string_of vm ]))
    end else begin
      (* If resident on another host, check if that host is alive: if so
	 then refuse to perform the reset, since we have delegated state management
	 to this host and we trust it -- this call is intended for coping with
	 host failures and backup restores, not for working around agent bugs.
	 If the host agent software is malfunctioning, then it should be restarted
	 (via Host.restart_agent or 'service xapi restart') *)
      debug "VM.power_state_reset vm=%s resident_on<>localhost; checking liveness of remote host" (Ref.string_of vm);
      if Xapi_host.is_host_alive ~__context ~host:resident then begin
	error "VM.power_state_reset vm=%s resident_on=%s; host is alive so refusing to reset power-state"
	  (Ref.string_of vm) (Ref.string_of resident);
	raise (Api_errors.Server_error(Api_errors.host_is_live, [ Ref.string_of resident ]))
      end
    end
  end;

  Xapi_vm_lifecycle.force_state_reset ~__context ~value:`Halted ~self:vm
=======
	let power_state = Db.VM.get_power_state ~__context ~self:vm in
	if power_state = `Running || power_state = `Paused then begin
		debug "VM.power_state_reset vm=%s power state is either running or paused: performing sanity checks" (Ref.string_of vm);
		let localhost = Helpers.get_localhost ~__context in
		let resident = Db.VM.get_resident_on ~__context ~self:vm in
		if resident = localhost then begin
			let open Xenops_interface in
			let open Xenops_client in
			let running =
				try
					let dbg = Context.string_of_task __context in
					let id = Db.VM.get_uuid ~__context ~self:vm in
					let _, s = Client.VM.stat dbg id in
					if s.Vm.power_state = Running then begin
						debug "VM.power_state_reset vm=%s xenopsd reports running;" (Ref.string_of vm);
						true
					end else begin
						(* Delete the metadata from xenopsd *)
						Xapi_xenops.Xenopsd_metadata.delete ~__context id;
						false
					end
				with _ -> false in
			if running then raise (Api_errors.Server_error(Api_errors.domain_exists, [ Ref.string_of vm ]))
		end else begin
			(* If resident on another host, check if that host is alive: if so
			then refuse to perform the reset, since we have delegated state management
			to this host and we trust it -- this call is intended for coping with
			host failures and backup restores, not for working around agent bugs.
			If the host agent software is malfunctioning, then it should be restarted
			(via Host.restart_agent or 'service xapi restart') *)
			debug "VM.power_state_reset vm=%s resident_on<>localhost; checking liveness of remote host" (Ref.string_of vm);
			if Xapi_host.is_host_alive ~__context ~host:resident then begin
				error "VM.power_state_reset vm=%s resident_on=%s; host is alive so refusing to reset power-state"
					(Ref.string_of vm) (Ref.string_of resident);
				raise (Api_errors.Server_error(Api_errors.host_is_live, [ Ref.string_of resident ]))
			end
		end
	end;

	Xapi_vm_lifecycle.force_state_reset ~__context ~value:`Halted ~self:vm
>>>>>>> eaf4dffa

let suspend ~__context ~vm =
	Db.VM.set_ha_always_run ~__context ~self:vm ~value:false;
	Xapi_xenops.suspend ~__context ~self:vm

let resume ~__context ~vm ~start_paused ~force = 
	if Db.VM.get_ha_restart_priority ~__context ~self:vm = Constants.ha_restart
	then begin
		Xapi_ha_vm_failover.assert_new_vm_preserves_ha_plan ~__context vm;
		Db.VM.set_ha_always_run ~__context ~self:vm ~value:true
	end;

	let host = Helpers.get_localhost ~__context in
	if not force then Cpuid_helpers.assert_vm_is_compatible ~__context ~vm ~host ();

	Xapi_xenops.resume ~__context ~self:vm ~start_paused ~force

let resume_on  ~__context ~vm ~host ~start_paused ~force =
	(* If we modify this to support resume_on other-than-localhost,
	   insert a precheck to insure that we're starting on an
	   appropriately versioned host during an upgrade, as per
	   PR-1007. See the first lines of resume above *)
	assert_host_is_localhost ~__context ~host;
	resume ~__context ~vm ~start_paused ~force

let create ~__context
		~name_label
		~name_description
		~user_version
		~is_a_template
		~affinity
		~memory_target
		~memory_static_max
		~memory_dynamic_max
		~memory_dynamic_min
		~memory_static_min
		~vCPUs_params
		~vCPUs_max
		~vCPUs_at_startup
		~actions_after_shutdown
		~actions_after_reboot
		~actions_after_crash
		~pV_bootloader
		~pV_kernel
		~pV_ramdisk
		~pV_args
		~pV_bootloader_args
		~pV_legacy_args
		~hVM_boot_policy
		~hVM_boot_params
		~hVM_shadow_multiplier
		~platform
		~pCI_bus
		~other_config
		~recommendations
		~xenstore_data
		~ha_always_run
		~ha_restart_priority
		~tags
		~blocked_operations
		~protection_policy
		~is_snapshot_from_vmpp
		~appliance
		~start_delay
		~shutdown_delay
		~order
		~suspend_SR
		~version
		~generation_id
		: API.ref_VM =
	let gen_mac_seed () = Uuid.to_string (Uuid.make_uuid ()) in
	(* Add random mac_seed if there isn't one specified already *)
	let other_config =
		if not (List.mem_assoc Xapi_globs.mac_seed other_config)
		then (Xapi_globs.mac_seed, gen_mac_seed ()) :: other_config
		else other_config
	in
	create ~__context
		~name_label
		~name_description
		~user_version
		~is_a_template
		~affinity
		~memory_target
		~memory_static_max
		~memory_dynamic_max
		~memory_dynamic_min
		~memory_static_min
		~vCPUs_params
		~vCPUs_max
		~vCPUs_at_startup
		~actions_after_shutdown
		~actions_after_reboot
		~actions_after_crash
		~pV_bootloader
		~pV_kernel
		~pV_ramdisk
		~pV_args
		~pV_bootloader_args
		~pV_legacy_args
		~hVM_boot_policy
		~hVM_boot_params
		~hVM_shadow_multiplier
		~platform
		~pCI_bus
		~other_config
		~recommendations
		~xenstore_data
		~ha_always_run
		~ha_restart_priority
		~tags
		~blocked_operations
		~protection_policy
		~is_snapshot_from_vmpp
		~appliance
		~start_delay
		~shutdown_delay
		~order
		~suspend_SR
		~version
		~generation_id

let destroy  ~__context ~self =
	let parent = Db.VM.get_parent ~__context ~self in

	(* rebase the children *)
	List.iter
		(fun child -> try Db.VM.set_parent ~__context ~self:child ~value:parent with _ -> ())
		(Db.VM.get_children ~__context ~self);

	log_and_ignore_exn (Rrdd.remove_rrd ~uuid:(Db.VM.get_uuid ~__context ~self));
	destroy ~__context ~self

(* Note: we don't need to call lock_vm around clone or copy. The lock_vm just takes the local
   lock on a specific pool host and is used to manage contention between API threads and the
   event monitoring thread on live VMs. Since clone does not deal with live VMs we ommit lock_vm. *)

let clone ~__context ~vm ~new_name =
	TaskHelper.set_cancellable ~__context;
	(* !!! Note - please do not be tempted to put this on the "long_running_queue", even though it may be long
	   running.. XenRT relies on fast clones being parallelizable wrt other long-running ops such as
	   suspend/resume/migrate etc. *)
	(* Now that clones are "fast", there's no need to put this operation in the "normal_vm_queue". Indeed,
	   putting it in there would mean that clones are serialized on a host-basis whereas they may be able
	   to proceed in parallel. *)
	let new_vm = Xapi_vm_clone.clone Xapi_vm_clone.Disk_op_clone ~__context ~vm ~new_name in
	if Db.VM.get_is_a_snapshot ~__context ~self:vm && Db.VM.get_power_state ~__context ~self:new_vm <> `Halted then
		hard_shutdown ~__context ~vm:new_vm;
	new_vm

(* We do call wait_in_line for snapshot and snapshot_with_quiesce because the locks are taken at *)
(* the VBD level (with pause/unpause mechanism                                                   *)
let snapshot ~__context ~vm ~new_name =
	TaskHelper.set_cancellable ~__context;
	Xapi_vm_snapshot.snapshot ~__context ~vm ~new_name

(* Snapshot_with_quiesce triggers the VSS plugin which will then calls the VM.snapshot API call.     *)
(* Thus, to avoid dead-locks, do not put snapshot and snapshot_with_quiesce on the same waiting line *)
let snapshot_with_quiesce ~__context ~vm ~new_name =
	TaskHelper.set_cancellable ~__context;
	Xapi_vm_snapshot.snapshot_with_quiesce ~__context ~vm ~new_name

(* As we will destroy the domain ourself, we grab the vm_lock here in order to tell the event thread to *)
(* do not look at this domain. The message forwarding layer already checked that the VM reference we    *)
(* revert too is still valid. *)
let revert ~__context ~snapshot =
	let vm = Db.VM.get_snapshot_of ~__context ~self:snapshot in
	let vm =
		if Db.is_valid_ref __context vm
		then vm
		else Xapi_vm_snapshot.create_vm_from_snapshot ~__context ~snapshot in
	ignore (Xapi_vm_helpers.vm_fresh_genid ~__context ~self:vm);
	Xapi_vm_snapshot.revert ~__context ~snapshot ~vm

(* As the checkpoint operation modify the domain state, we take the vm_lock to do not let the event *)
(* thread mess around with that. *)
let checkpoint ~__context ~vm ~new_name =
	if not (Pool_features.is_enabled ~__context Features.Checkpoint) then
		raise (Api_errors.Server_error(Api_errors.license_restriction, []))
	else begin
		Local_work_queue.wait_in_line Local_work_queue.long_running_queue
			(Printf.sprintf "VM.checkpoint %s" (Context.string_of_task __context))
			(fun () ->
				TaskHelper.set_cancellable ~__context;
				Xapi_vm_snapshot.checkpoint ~__context ~vm ~new_name
			)
	end

let copy ~__context ~vm ~new_name ~sr =
	(* See if the supplied SR is suitable: it must exist and be a non-ISO SR *)
	(* First the existence check. It's not an error to not exist at all. *)
	let sr = try ignore(Db.SR.get_uuid ~__context ~self:sr); Some sr with _ -> None in
	maybe (fun sr -> debug "Copying disks to SR: %s" (Db.SR.get_uuid ~__context ~self:sr)) sr;
	(* Second the non-iso check. It is an error to be an iso SR *)
	maybe (fun sr ->
		if Db.SR.get_content_type ~__context ~self:sr = "iso"
		then raise (Api_errors.Server_error(Api_errors.operation_not_allowed,
			[ "Cannot copy a VM's disks to an ISO SR" ]))) sr;
	let new_vm = Xapi_vm_clone.clone (Xapi_vm_clone.Disk_op_copy sr) ~__context ~vm ~new_name in
	if Db.VM.get_is_a_snapshot ~__context ~self:vm && Db.VM.get_power_state ~__context ~self:new_vm <> `Halted then
		Helpers.call_api_functions ~__context
			(fun rpc session_id -> Client.VM.hard_shutdown ~rpc ~session_id ~vm:new_vm);
	new_vm

let provision ~__context ~vm =
	(* This bit could be done in the guest: *)
	debug "start: checking to see whether VM needs 'installing'";
	Helpers.call_api_functions ~__context (fun rpc session_id ->
		set_is_a_template ~__context ~self:vm ~value:false;
		if Xapi_templates.needs_to_be_installed rpc session_id vm
		then begin
			TaskHelper.set_progress ~__context 0.1;
			debug "install: phase 1/3: creating VBDs and VDIs";
			let script, vbds = Xapi_templates.pre_install rpc session_id vm in
			(* If an error occurs after this then delete the created VDIs, VBDs... *)
			begin
				try
					debug "install: phase 2/3: running optional script (in domain 0)";
					let dom0 = Helpers.get_domain_zero __context in
					Xapi_templates_install.post_install_script rpc session_id __context dom0 vm (script, vbds);
					debug "install: phase 3/3: removing install information from VM";
					Xapi_templates.post_install rpc session_id vm;
					debug "finished install";
				with e ->
					(* On error delete the VBDs and their associated VDIs *)
					let vdis = List.map (fun self -> Client.VBD.get_VDI rpc session_id self) vbds in
					List.iter (Helpers.log_exn_continue "deleting auto-provisioned VBD"
						(fun self -> Client.VBD.destroy rpc session_id self)) vbds;
					List.iter (Helpers.log_exn_continue "deleting auto-provisioned VDI"
						(fun self -> Client.VDI.destroy rpc session_id self)) vdis;
				raise e
			end
		end)

(** Sets the maximum number of VCPUs for a {b Halted} guest. *)
let set_VCPUs_max ~__context ~self ~value =
	if Db.VM.get_power_state ~__context ~self <> `Halted
	then failwith "assertion_failed: set_VCPUs_max should only be \
		called when the VM is Halted";
	let vcpus_at_startup = Db.VM.get_VCPUs_at_startup ~__context ~self in
	if value < 1L || value < vcpus_at_startup then invalid_value
		"VCPU values must satisfy: 0 < VCPUs_at_startup ≤ VCPUs_max"
		(Int64.to_string value);
	Db.VM.set_VCPUs_max ~__context ~self ~value;
	update_memory_overhead ~__context ~vm:self

(** Sets the number of startup VCPUs for a {b Halted} guest. *)
let set_VCPUs_at_startup ~__context ~self ~value =
	let vcpus_max = Db.VM.get_VCPUs_max ~__context ~self in
	if value < 1L || value > vcpus_max then invalid_value
		"VCPU values must satisfy: 0 < VCPUs_at_startup ≤ VCPUs_max"
		(Int64.to_string value);
	Db.VM.set_VCPUs_at_startup ~__context ~self ~value;
	update_memory_overhead ~__context ~vm:self

(** Sets the number of VCPUs for a {b Running} PV guest.
@raise Api_errors.operation_not_allowed if [self] is an HVM guest. *)
let set_VCPUs_number_live ~__context ~self ~nvcpu =
	Xapi_xenops.set_vcpus ~__context ~self nvcpu;
	(* Strictly speaking, PV guest memory overhead depends on the number of  *)
	(* vCPUs. Although our current overhead calculation uses a conservative  *)
	(* overestimate that ignores the real number of VCPUs, we still update   *)
	(* the overhead in case our level of conservativeness changes in future. *)
	update_memory_overhead ~__context ~vm:self

let add_to_VCPUs_params_live ~__context ~self ~key ~value =
	raise (Api_errors.Server_error (Api_errors.not_implemented, [ "add_to_VCPUs_params_live" ]))

(* Use set_memory_dynamic_range instead *)
let set_memory_target_live ~__context ~self ~target = ()

(** The default upper bound on the acceptable difference between *)
(** actual memory usage and target memory usage when waiting for *)
(** a running VM to reach its current memory target.             *)
let wait_memory_target_tolerance_bytes = Int64.(mul 1L (mul 1024L 1024L))

(** Returns true if (and only if) the   *)
(** specified argument is a power of 2. *)
let is_power_of_2 n =
	(n > 1) && (n land (0 - n) = n)

(** Waits for a running VM to reach its current memory target. *)
(** This function waits until the following condition is true: *)
(**                                                            *)
(**     abs (memory_actual - memory_target) <= tolerance       *)
(**                                                            *)
(** If the task associated with this function is cancelled or  *)
(** if the time-out counter exceeds its limit, this function   *)
(** raises a server error and terminates.                      *)
let wait_memory_target_live ~__context ~self =
	let timeout_seconds = int_of_float !Xapi_globs.wait_memory_target_timeout in
	let tolerance_bytes = wait_memory_target_tolerance_bytes in
	let raise_error error =
		raise (Api_errors.Server_error (error, [Ref.string_of (Context.get_task_id __context)])) in
	let open Xapi_xenops_queue in
	let module Client = (val make_client (queue_of_vm ~__context ~self) : XENOPS) in
	let id = Xapi_xenops.id_of_vm ~__context ~self in
	let dbg = Context.string_of_task __context in
	let rec wait accumulated_wait_time_seconds =
		if accumulated_wait_time_seconds > timeout_seconds
			then raise_error Api_errors.vm_memory_target_wait_timeout;
		if TaskHelper.is_cancelling ~__context
			then raise_error Api_errors.task_cancelled;

		(* Fetch up-to-date value of memory_actual and memory_target *)
		let _, s = Client.VM.stat dbg id in
		let memory_target_bytes = s.Xenops_interface.Vm.memory_target in
		let memory_actual_bytes = s.Xenops_interface.Vm.memory_actual in

		let difference_bytes = Int64.abs (Int64.sub memory_actual_bytes memory_target_bytes) in
		debug "memory_actual = %Ld; memory_target = %Ld; difference = %Ld %s tolerance (%Ld)" memory_actual_bytes memory_target_bytes difference_bytes (if difference_bytes <= tolerance_bytes then "<=" else ">") tolerance_bytes;
		if difference_bytes <= tolerance_bytes then
			(* The memory target has been reached: use the most *)
			(* recent value of memory_actual to update the same *)
			(* field within the VM's metrics record, presenting *)
			(* a consistent view to the world.                  *)
			let vm_metrics_ref = Db.VM.get_metrics ~__context ~self in
			Db.VM_metrics.set_memory_actual ~__context ~self:vm_metrics_ref ~value:memory_actual_bytes
		else begin
			(* At exponentially increasing intervals, write  *)
			(* a debug message saying how long we've waited: *)
			if is_power_of_2 accumulated_wait_time_seconds then debug
				"Waited %i second(s) for VM %s to reach \
				its target = %Ld bytes; actual = %Ld bytes."
				accumulated_wait_time_seconds id
				memory_target_bytes memory_actual_bytes;
			(* The memory target has not yet been reached: *)
			(* wait for a while before repeating the test. *)
			Thread.delay 1.0;
			wait (accumulated_wait_time_seconds + 1)
		end
	in
	wait 0

(* Dummy implementation for a deprecated API method. *)
let get_cooperative ~__context ~self = true

let set_HVM_shadow_multiplier ~__context ~self ~value =
	set_HVM_shadow_multiplier ~__context ~self ~value

(** Sets the HVM shadow multiplier for a {b Running} VM. Runs on the slave. *)
let set_shadow_multiplier_live ~__context ~self ~multiplier =
	let power_state = Db.VM.get_power_state ~__context ~self in
	if power_state <> `Running
	then raise (Api_errors.Server_error(Api_errors.vm_bad_power_state, [Ref.string_of self; "running"; (Record_util.power_to_string power_state)]));

	validate_HVM_shadow_multiplier multiplier;

	Xapi_xenops.set_shadow_multiplier ~__context ~self multiplier;
	update_memory_overhead ~__context ~vm:self

let set_memory_dynamic_range ~__context ~self ~min ~max = 
	(* NB called in either `Halted or `Running states *)
	let power_state = Db.VM.get_power_state ~__context ~self in
	(* Check the range constraints *)
	let constraints = 
		if power_state = `Running 
		then Vm_memory_constraints.get_live ~__context ~vm_ref:self 
		else Vm_memory_constraints.get ~__context ~vm_ref:self in
	let constraints = { constraints with Vm_memory_constraints.
		dynamic_min = min;
		target = min;
		dynamic_max = max } in
	Vm_memory_constraints.assert_valid_for_current_context
		~__context ~vm:self ~constraints;

	(* memory_target is now unused but setting it equal *)
	(* to dynamic_min avoids tripping validation code.  *)
	Db.VM.set_memory_target ~__context ~self ~value:min;
	Db.VM.set_memory_dynamic_min ~__context ~self ~value:min;
	Db.VM.set_memory_dynamic_max ~__context ~self ~value:max;

	if power_state = `Running
	then Xapi_xenops.set_memory_dynamic_range ~__context ~self min max

let send_sysrq ~__context ~vm ~key =
	raise (Api_errors.Server_error (Api_errors.not_implemented, [ "send_sysrq" ]))

let send_trigger ~__context ~vm ~trigger =
	raise (Api_errors.Server_error (Api_errors.not_implemented, [ "send_trigger" ]))

let get_boot_record ~__context ~self =
	Helpers.get_boot_record ~__context ~self

let get_data_sources ~__context ~self =
	List.map Data_source.to_API_data_source (Rrdd.query_possible_vm_dss ~vm_uuid:(Db.VM.get_uuid ~__context ~self))

let record_data_source ~__context ~self ~data_source =
	Rrdd.add_vm_ds ~vm_uuid:(Db.VM.get_uuid ~__context ~self)
		~domid:(Int64.to_int (Db.VM.get_domid ~__context ~self))
		~ds_name:data_source

let query_data_source ~__context ~self ~data_source = Rrdd.query_vm_ds ~vm_uuid:(Db.VM.get_uuid ~__context ~self) ~ds_name:data_source

let forget_data_source_archives ~__context ~self ~data_source = Rrdd.forget_vm_ds ~vm_uuid:(Db.VM.get_uuid ~__context ~self) ~ds_name:data_source

let get_possible_hosts ~__context ~vm =
	let snapshot = Db.VM.get_record ~__context ~self:vm in
	get_possible_hosts_for_vm ~__context ~vm ~snapshot

let get_allowed_VBD_devices ~__context ~vm = List.map (fun d -> string_of_int (Device_number.to_disk_number d)) (allowed_VBD_devices ~__context ~vm)
let get_allowed_VIF_devices = allowed_VIF_devices

(* Undocumented Rio message, deprecated in favour of standard VM.clone *)
let csvm ~__context ~vm =
	Xapi_vm_clone.clone ~__context  Xapi_vm_clone.Disk_op_clone ~vm
		~new_name:(Db.VM.get_name_label ~__context ~self:vm ^ "-cloned-suspended")

(* XXX: NOT IN RIO *)
(** Return the largest possible static-max setting which will fit in a given amount of
    free physical memory. If 'approximate' is true then we return a more conservative value
    which allows for the number of vCPUs to be changed (for example).
    NB function is related to Vmops.check_enough_memory.
*)
let maximise_memory ~__context ~self ~total ~approximate =
	let r = Db.VM.get_record ~__context ~self in
	let r = { r with API.vM_VCPUs_max = if approximate then 64L else r.API.vM_VCPUs_max } in

	(* Need to find the maximum input value to this function so that it still evaluates
	   to true *)
	let will_fit static_max =
		let r = { r with API.vM_memory_static_max = static_max } in
		let normal, shadow = Memory_check.vm_compute_start_memory ~__context ~policy:Memory_check.Static_max r in
		Int64.add normal shadow <= total in

	let max = Helpers.bisect will_fit 0L total in
	(* Round down to the nearest MiB boundary... there's a slight mismatch between the
	   boot_free_mem - sum(static_max) value and the results of querying the free pages in Xen.*)
	Int64.(mul (mul (div (div max 1024L) 1024L) 1024L) 1024L)

(* In the master's forwarding layer with the global forwarding lock *)
let atomic_set_resident_on ~__context ~vm ~host = assert false
let update_snapshot_metadata ~__context ~vm ~snapshot_of ~snapshot_time = assert false

let create_new_blob ~__context ~vm ~name ~mime_type ~public =
	let blob = Xapi_blob.create ~__context ~mime_type ~public in
	Db.VM.add_to_blobs ~__context ~self:vm ~key:name ~value:blob;
	blob

let s3_suspend ~__context ~vm = Xapi_xenops.s3suspend ~__context ~self:vm

let s3_resume ~__context ~vm = Xapi_xenops.s3resume ~__context ~self:vm

let copy_bios_strings = Xapi_vm_helpers.copy_bios_strings

let set_protection_policy ~__context ~self ~value =
	raise (Api_errors.Server_error (Api_errors.message_removed, []))

let set_start_delay ~__context ~self ~value =
	if value < 0L then invalid_value
		"start_delay must be non-negative"
		(Int64.to_string value);
	Db.VM.set_start_delay ~__context ~self ~value

let set_shutdown_delay ~__context ~self ~value =
	if value < 0L then invalid_value
		"shutdown_delay must be non-negative"
		(Int64.to_string value);
	Db.VM.set_shutdown_delay ~__context ~self ~value

let set_order ~__context ~self ~value =
	if value < 0L then invalid_value
		"order must be non-negative"
		(Int64.to_string value);
	Db.VM.set_order ~__context ~self ~value

let assert_can_be_recovered ~__context ~self ~session_to =
	Xapi_vm_helpers.assert_can_be_recovered ~__context ~self ~session_to

let recover ~__context ~self ~session_to ~force =
	Xapi_dr.assert_session_allows_dr ~session_id:session_to ~action:"VM.recover";
	(* Check the VM SRs are available. *)
	assert_can_be_recovered ~__context ~self ~session_to;
	(* Attempt to recover the VM. *)
	ignore (Xapi_dr.recover_vms ~__context ~vms:[self] ~session_to ~force)

let set_suspend_VDI ~__context ~self ~value =
	let vm_state =  Db.VM.get_power_state ~__context ~self in
	if vm_state <> `Suspended then
		raise (Api_errors.Server_error(Api_errors.vm_bad_power_state,
			[Ref.string_of self; "suspended"; Record_util.power_to_string vm_state]));
	let src_vdi = Db.VM.get_suspend_VDI ~__context ~self in
	let dst_vdi = value in
	if src_vdi <> dst_vdi then
	(*
	 * We don't care if the future host can see current suspend VDI or not, but
	 * we want to make sure there's at least a host can see all the VDIs of the
	 * VM + the new suspend VDI. We raise an exception if there's no suitable
	 * host.
	 *)
		let vbds = Db.VM.get_VBDs ~__context ~self in
		let vbds = List.filter (fun self -> not (Db.VBD.get_empty ~__context ~self)) vbds in
		let vdis = List.map (fun self -> Db.VBD.get_VDI ~__context ~self) vbds in
		let vdis = value :: vdis in
		let reqd_srs = List.map (fun self -> Db.VDI.get_SR ~__context ~self) vdis in
		let choose_fn = Xapi_vm_helpers.assert_can_see_specified_SRs ~__context ~reqd_srs in
		let _ = Xapi_vm_helpers.choose_host ~__context ~choose_fn () in
		let do_checksum vdi result =
			try
				let r = Helpers.call_api_functions ~__context
					(fun rpc session_id ->
						Client.VDI.checksum ~rpc ~session_id ~self:vdi) in
				result := `Succ r
			with e ->
				result := `Fail e in
		let src_result = ref `Pending in
		let src_thread = Thread.create (do_checksum src_vdi) src_result in
		let dst_result = ref `Pending in
		let dst_thread = Thread.create (do_checksum dst_vdi) dst_result in
		let get_result t r =
			Thread.join(t);
			match !r with
			| `Succ cs -> cs
			| `Fail e -> raise e
			| `Pending -> assert false in
		let src_checksum = get_result src_thread src_result in
		let dst_checksum = get_result dst_thread dst_result in
		debug "source suspend_VDI checksum: %s" src_checksum;
		debug "destination suspend VDI checksum: %s" dst_checksum;
		if src_checksum = dst_checksum then
			Db.VM.set_suspend_VDI ~__context ~self ~value
		else
			raise
				(Api_errors.Server_error
					(Api_errors.suspend_vdi_replacement_is_not_identical,
						[(Db.VDI.get_uuid ~__context ~self:src_vdi ^ " : " ^ src_checksum);
							(Db.VDI.get_uuid ~__context ~self:dst_vdi ^ " : " ^ dst_checksum)]))

let set_appliance ~__context ~self ~value =
	if
		Db.VM.get_is_control_domain ~__context ~self ||
		Db.VM.get_is_a_template ~__context ~self ||
		Db.VM.get_is_a_snapshot ~__context ~self
	then
		raise (Api_errors.Server_error(Api_errors.operation_not_allowed, ["Control domains, templates and snapshots cannot be assigned to appliances."]));
	let previous_value = Db.VM.get_appliance ~__context ~self in
	Db.VM.set_appliance ~__context ~self ~value;
	(* Update allowed operations of the old appliance, if valid. *)
	if Db.is_valid_ref __context previous_value then
		Xapi_vm_appliance.update_allowed_operations ~__context ~self:previous_value;
	(* Update the VM's allowed operations - this will update the new appliance's operations, if valid. *)
	update_allowed_operations __context self

let import_convert ~__context ~_type ~username ~password ~sr ~remote_config =
	let open Vpx in
	let print_jobInstance (j : Vpx.jobInstance) =
		debug "import_convert %Ld%% %s -> %s!\n" j.percentComplete (string_of_jobState j.state) (j.stateDesc) in
	let rec loop call vpx_ip =
		let response = vpxrpc vpx_ip call in
		let jobInstance = Vpx.jobInstance_of_rpc response.Rpc.contents in
		print_jobInstance jobInstance;
		(match jobInstance.state with
			| Created
			| Queued
			| Running -> Thread.delay 1.; loop call vpx_ip
			| Completed
			| Aborted
			| UserAborted -> ()) in
	debug "import_convert %s" (String.concat "; " (List.map (fun (k,v) -> (k ^ "," ^ v)) remote_config));
	let vpx_ip = Xapi_plugins.call_plugin (Context.get_session_id __context) "conversion" "main" [] in
	debug "import_convert %s" vpx_ip;
	let xen_servicecred = { username = username; password = password } in
	let r_cred = rpc_of_serviceCred xen_servicecred in
	let sr_uuid = Db.SR.get_uuid ~__context ~self:sr in
	debug "import_convert sr-uuid:%s" sr_uuid;
	let importInfo = { Vpx.sRuuid = sr_uuid } in
	let vmware_serverinfo = {
		serverType = serverType_of_string _type;
		hostname = (List.assoc "hostname" remote_config);
		cred = {username = (List.assoc "username" remote_config); password = (List.assoc "password" remote_config)}} in
	let jobInfo = {source = vmware_serverinfo; sourceVmUUID = "";
			sourceVmName = (List.assoc "vm-name" remote_config); importInfo = importInfo } in
	let r_jobInfo = rpc_of_jobInfo jobInfo in
	let call = Rpc.call "job.create" [ r_cred; r_jobInfo ] in
	let response = vpxrpc vpx_ip call in
	let jobInstance = jobInstance_of_rpc response.Rpc.contents in
	let r_jobId = Rpc.rpc_of_string jobInstance.id in
	let call = Rpc.call "job.get" [ r_cred; r_jobId ] in
	loop call vpx_ip

let query_services ~__context ~self =
	raise (Api_errors.Server_error(Api_errors.not_implemented, [ "query_services" ]))<|MERGE_RESOLUTION|>--- conflicted
+++ resolved
@@ -269,49 +269,6 @@
 	end;
   (* Perform sanity checks if VM is Running or Paused since we don't want to
      lose track of running domains. *)
-<<<<<<< HEAD
-  let power_state = Db.VM.get_power_state ~__context ~self:vm in
-  if power_state = `Running || power_state = `Paused then begin
-    debug "VM.power_state_reset vm=%s power state is either running or paused: performing sanity checks" (Ref.string_of vm);
-    let localhost = Helpers.get_localhost ~__context in
-	let resident = Db.VM.get_resident_on ~__context ~self:vm in
-	if resident = localhost then begin
-		let open Xenops_interface in
-		let open Xapi_xenops_queue in
-		let running =
-			try
-				let dbg = Context.string_of_task __context in
-				let module Client = (val make_client (queue_of_vm ~__context ~self:vm) : XENOPS) in
-				let id = Db.VM.get_uuid ~__context ~self:vm in
-				let _, s = Client.VM.stat dbg id in
-				if s.Vm.power_state = Running then begin
-					debug "VM.power_state_reset vm=%s xenopsd reports running;" (Ref.string_of vm);
-					true
-				end else begin
-					(* Delete the metadata from xenopsd *)
-					Xapi_xenops.Xenopsd_metadata.delete ~__context id;
-					false
-				end
-			with _ -> false in
-		if running then raise (Api_errors.Server_error(Api_errors.domain_exists, [ Ref.string_of vm ]))
-    end else begin
-      (* If resident on another host, check if that host is alive: if so
-	 then refuse to perform the reset, since we have delegated state management
-	 to this host and we trust it -- this call is intended for coping with
-	 host failures and backup restores, not for working around agent bugs.
-	 If the host agent software is malfunctioning, then it should be restarted
-	 (via Host.restart_agent or 'service xapi restart') *)
-      debug "VM.power_state_reset vm=%s resident_on<>localhost; checking liveness of remote host" (Ref.string_of vm);
-      if Xapi_host.is_host_alive ~__context ~host:resident then begin
-	error "VM.power_state_reset vm=%s resident_on=%s; host is alive so refusing to reset power-state"
-	  (Ref.string_of vm) (Ref.string_of resident);
-	raise (Api_errors.Server_error(Api_errors.host_is_live, [ Ref.string_of resident ]))
-      end
-    end
-  end;
-
-  Xapi_vm_lifecycle.force_state_reset ~__context ~value:`Halted ~self:vm
-=======
 	let power_state = Db.VM.get_power_state ~__context ~self:vm in
 	if power_state = `Running || power_state = `Paused then begin
 		debug "VM.power_state_reset vm=%s power state is either running or paused: performing sanity checks" (Ref.string_of vm);
@@ -319,11 +276,11 @@
 		let resident = Db.VM.get_resident_on ~__context ~self:vm in
 		if resident = localhost then begin
 			let open Xenops_interface in
-			let open Xenops_client in
+			let open Xapi_xenops_queue in
 			let running =
 				try
 					let dbg = Context.string_of_task __context in
-					let id = Db.VM.get_uuid ~__context ~self:vm in
+					let module Client = (val make_client (queue_of_vm ~__context ~self:vm) : XENOPS) in
 					let _, s = Client.VM.stat dbg id in
 					if s.Vm.power_state = Running then begin
 						debug "VM.power_state_reset vm=%s xenopsd reports running;" (Ref.string_of vm);
@@ -352,7 +309,6 @@
 	end;
 
 	Xapi_vm_lifecycle.force_state_reset ~__context ~value:`Halted ~self:vm
->>>>>>> eaf4dffa
 
 let suspend ~__context ~vm =
 	Db.VM.set_ha_always_run ~__context ~self:vm ~value:false;
