--- conflicted
+++ resolved
@@ -515,7 +515,11 @@
 val get_sched_gran :
   __context:Context.t -> self:API.ref_host -> API.host_sched_gran
 
-<<<<<<< HEAD
+val emergency_disable_tls_verification : __context:'a -> unit
+
+val alert_if_tls_verification_was_emergency_disabled :
+  __context:Context.t -> unit
+
 val get_host_updates_handler :
      Http.Request.t
   -> Unix.file_descr
@@ -526,10 +530,4 @@
      __context:Context.t
   -> self:API.ref_host
   -> hash:string
-  -> unit
-=======
-val emergency_disable_tls_verification : __context:'a -> unit
-
-val alert_if_tls_verification_was_emergency_disabled :
-  __context:Context.t -> unit
->>>>>>> 88bac677
+  -> unit