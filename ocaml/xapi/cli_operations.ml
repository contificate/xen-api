(*
 * Copyright (C) 2006-2009 Citrix Systems Inc.
 *
 * This program is free software; you can redistribute it and/or modify
 * it under the terms of the GNU Lesser General Public License as published
 * by the Free Software Foundation; version 2.1 only. with the special
 * exception on linking described in file LICENSE.
 *
 * This program is distributed in the hope that it will be useful,
 * but WITHOUT ANY WARRANTY; without even the implied warranty of
 * MERCHANTABILITY or FITNESS FOR A PARTICULAR PURPOSE.  See the
 * GNU Lesser General Public License for more details.
 *)
(**
 * @group Command-Line Interface (CLI)
 *)

open Cli_protocol
open Cli_util
open Cli_cmdtable
open Xstringext
open Pervasiveext
open Listext
open Fun

module D=Debug.Make(struct let name="cli" end)
open D

open Records

let failwith str = raise (Cli_util.Cli_failure str)
exception ExitWithError of int

let bool_of_string param string =
	let s = String.lowercase string in
	match s with
			"true" -> true
		| "t" -> true
		| "1" -> true
		| "false" -> false
		| "f" -> false
		| "0" -> false
		| _ -> failwith ("Failed to parse parameter '"^param^"': expecting 'true' or 'false'")

let get_bool_param params ?(default = false) param =
	if List.mem_assoc param params
	then bool_of_string param (List.assoc param params)
	else default

open Client

let progress_bar printer task_record =
	let progress = task_record.API.task_progress in
	let hashes = String.make (int_of_float (progress *. 70.)) '#' in
	let animation = "|/-\\" in
	let char = animation.[int_of_float (progress *. 100.) mod (String.length animation)] in
	let line = Printf.sprintf "\r %3d%% %c %s" (int_of_float (progress *. 100.)) char hashes in
	Cli_printer.PStderr line |> printer

let wait_with_progress_bar printer rpc session_id task =
	Cli_util.track (progress_bar printer) rpc session_id task;
	Cli_printer.PStderr "\n" |> printer;
	Cli_util.result_from_task rpc session_id task

let wait printer rpc session_id task =
	Cli_util.track (fun _ -> ()) rpc session_id task;
	Cli_util.result_from_task rpc session_id task

let waiter printer rpc session_id params task =
	finally
		(fun () ->
			(if List.mem_assoc "progress" params
			then wait_with_progress_bar
			else wait) printer rpc session_id task)
		(fun () ->
			Client.Task.destroy rpc session_id task
		)

(* Return the list of k=v pairs for maps *)
let read_map_params name params =
	let len = String.length name + 1 in (* include ':' *)
	let filter_params = List.filter (fun (p,_) -> (String.startswith name p) && (String.length p > len)) params in
	List.map (fun (k,v) -> String.sub k len (String.length k - len),v) filter_params
let read_set_params name params = List.map fst (read_map_params name params)

let get_chunks fd =
	let buffer = Buffer.create 10240 in
	let rec f () =
		match unmarshal fd with
			| Blob (Chunk len) ->
				debug "Reading a chunk of %ld bytes" len;
				let data = Unixext.really_read_string fd (Int32.to_int len) in
				Buffer.add_string buffer data;
				f()
			| Blob End ->
				Buffer.contents buffer
			| _ ->
				failwith "Thin CLI protocol error"
	in
	f()

let get_client_file fd filename =
	marshal fd (Command (Load filename));
	match unmarshal fd with
		| Response OK ->
			Some (get_chunks fd)
		| Response Failed ->
			None
		| _ ->
			failwith "Thin CLI protocol error"


let diagnostic_compact printer rpc session_id params =
	Gc.compact ()

let diagnostic_gc_stats printer rpc session_id params =
	let stat = Gc.stat () in
	let table =
		["minor_words",string_of_float stat.Gc.minor_words;
		"promoted_words",string_of_float stat.Gc.promoted_words;
		"major_words",string_of_float stat.Gc.major_words;
		"minor_collections",string_of_int stat.Gc.minor_collections;
		"major_collections",string_of_int stat.Gc.major_collections;
		"heap_words",string_of_int stat.Gc.heap_words;
		"heap_chunks",string_of_int stat.Gc.heap_chunks;
		"live_words",string_of_int stat.Gc.live_words;
		"live_blocks",string_of_int stat.Gc.live_blocks;
		"free_words",string_of_int stat.Gc.free_words;
		"free_blocks",string_of_int stat.Gc.free_blocks;
		"largest_free",string_of_int stat.Gc.largest_free;
		"fragments",string_of_int stat.Gc.fragments;
		"compactions",string_of_int stat.Gc.compactions;
		"top_heap_words",string_of_int stat.Gc.top_heap_words;
		] in
	printer (Cli_printer.PTable [table])

let diagnostic_timing_stats printer rpc session_id params =
	let table_of_host host =
		[ "host-uuid", Client.Host.get_uuid rpc session_id host;
		"host-name-label", Client.Host.get_name_label rpc session_id host ] @
			(try
				Client.Host.get_diagnostic_timing_stats rpc session_id host
			with e ->
				[ "Error", Api_errors.to_string e ]) in
	let all = List.map table_of_host (Client.Host.get_all rpc session_id) in

	printer (Cli_printer.PTable all)

let diagnostic_net_stats printer rpc session_id params =
	let all = Http_svr.Server.all_stats Xapi_http.server in
	let meth (m, _, _) =
		not (List.mem_assoc "method" params)
		|| (String.lowercase(Http.string_of_method_t m) = String.lowercase (List.assoc "method" params)) in
	let uri (_, u, _) =
		not (List.mem_assoc "uri" params)
		|| (String.lowercase u = String.lowercase (List.assoc "uri" params)) in
	let has_param x = not(List.mem_assoc "params" params) || (List.mem x (String.split ',' (List.assoc "params" params))) in
	let all = List.filter meth (List.filter uri all) in
	let rows = List.map
		(fun (m, uri, stats) ->
			let m' = if has_param "method" then [ Http.string_of_method_t m ] else [] in
			let uri' = if has_param "uri" then [ uri ] else [] in
			let requests' = if has_param "requests" then [ string_of_int stats.Http_svr.Stats.n_requests ] else [] in
			let connections' = if has_param "connections" then [ string_of_int stats.Http_svr.Stats.n_connections ] else [] in
			let framed' = if has_param "framed" then [ string_of_int stats.Http_svr.Stats.n_framed ] else [] in
			m' @ uri' @ requests' @ connections' @ framed'
		) all in
	let widths = Table.compute_col_widths rows in
	let sll = List.map (List.map2 Table.right widths) rows in
	List.iter (fun line -> printer (Cli_printer.PMsg (String.concat " | " line))) sll

let diagnostic_db_stats printer rpc session_id params =
	let (n,avgtime,min,max) = Db_lock.report () in
	let (writes,reads,creates,drops,tasks,threads) = Stats.summarise_db_calls () in
	printer (Cli_printer.PMsg (Printf.sprintf "DB lock stats: n=%d avgtime=%f min=%f max=%f" n avgtime min max));
	printer (Cli_printer.PMsg "Reads:");
	printer (Cli_printer.PList reads);
	printer (Cli_printer.PMsg "Writes:");
	printer (Cli_printer.PList writes);
	printer (Cli_printer.PMsg "Creates:");
	printer (Cli_printer.PList creates);
	printer (Cli_printer.PMsg "Drops:");
	printer (Cli_printer.PList drops);
	printer (Cli_printer.PMsg "Tasks:");
	printer (Cli_printer.PTable (List.map (fun (name,ops)-> ("task",name)::ops) (List.sort (fun (t1,ops1) (t2,ops2)-> compare (List.length ops2) (List.length ops1)) tasks)));
	printer (Cli_printer.PMsg "Threads:");
	printer (Cli_printer.PTable (List.map (fun (id,ops)-> ("thread",string_of_int id)::ops) threads))

let diagnostic_db_log printer rpc session_id params =
	Stats.log_stats := true;
	printer (Cli_printer.PMsg "Database/task statistics gathering enabled. Warning, this never releases memory! Restart xapi to reset.")

type host_license = {
	hostname: string;
	uuid: string;
	rstr: Features.feature list;
	edition: string;
	edition_short: string;
	expiry: float;
}
let host_license_of_r host_r editions =
	let params = host_r.API.host_license_params in
	let rstr = Features.of_assoc_list params in
	let expiry =
		if List.mem_assoc "expiry" params then
			Date.to_float (Date.of_string (List.assoc "expiry" params))
		else
			0.
	in
	let edition = host_r.API.host_edition in
	let edition_short = List.hd
		(List.filter_map (fun (a, _, b, _) -> if a = edition then Some b else None) editions) in
	{
		hostname = host_r.API.host_hostname;
		uuid = host_r.API.host_uuid;
		rstr = rstr;
		edition = edition;
		edition_short = edition_short;
		expiry = expiry;
	}

let diagnostic_license_status printer rpc session_id params =
	let hosts = Client.Host.get_all_records rpc session_id in
	let heading = [ "Hostname"; "UUID"; "Features"; "Code"; "Free"; "Expiry"; "Days left" ] in
	let editions = V6client.get_editions "diagnostic_license_status" in

	let valid, invalid = List.partition (fun (_, host_r) -> try ignore(host_license_of_r host_r editions); true with _ -> false) hosts in
	let host_licenses = List.map (fun (_, host_r) -> host_license_of_r host_r editions) valid in
	(* Sort licenses into nearest-expiry first then free *)
	let host_licenses = List.sort (fun a b ->
		let a_expiry = a.expiry and b_expiry = b.expiry in
		let a_free = a.edition = "free"
		and b_free = b.edition = "free" in
		if a_expiry < b_expiry then -1
		else
			if a_expiry > b_expiry then 1
			else
				if a_free && not b_free then -1
				else
					if not a_free && b_free then 1
					else 0) host_licenses in
	let now = Unix.gettimeofday () in
	let hosts = List.map (fun h -> [ h.hostname;
		String.sub h.uuid 0 8;
		Features.to_compact_string h.rstr;
		h.edition_short;
		string_of_bool (h.edition = "free");
		Date.to_string (Date.of_float h.expiry);
		Printf.sprintf "%.1f" ((h.expiry -. now) /. (24. *. 60. *. 60.));
	]) host_licenses in
	let invalid_hosts = List.map (fun (_, host_r) -> [ host_r.API.host_hostname;
	String.sub host_r.API.host_uuid 0 8;
	"-"; "-"; "-"; "-"; "-" ]) invalid in
	let __context = Context.make "diagnostic_license_status" in
	let pool = List.hd (Db.Pool.get_all ~__context) in
	let pool_features = Features.of_assoc_list (Db.Pool.get_restrictions ~__context ~self:pool) in
	let pool_free = List.fold_left (||) false (List.map (fun h -> h.edition = "free") host_licenses) in
	let divider = [ "-"; "-"; "-"; "-"; "-"; "-"; "-" ] in
	let pool = [ "-"; "-"; Features.to_compact_string pool_features; "-"; string_of_bool pool_free; "-"; "-" ] in
	let table = heading :: divider :: hosts @ invalid_hosts @ [ divider; pool ] in

	(* Compute the required column widths *)
	let rec transpose x =
		if List.filter (fun x -> x <> []) x = []
		then []
		else
			let heads = List.map List.hd x in
			let tails = List.map List.tl x in
			heads :: (transpose tails) in
	let map f x = List.map (List.map f) x in
	let column_sizes = List.map (List.fold_left max 0) (transpose (map String.length table)) in

	List.iter
		(fun row ->
			printer (Cli_printer.PMsg (String.concat " " (List.map (fun (data, len) -> data ^ (String.make (len - String.length data) ' ')) (List.combine row column_sizes))))
		) table

let get_hosts_by_name_or_id rpc session_id name =
	let hosts = Client.Host.get_all_records_where rpc session_id "true" in
	let allrecs = List.map (fun (host,host_r) -> let r = host_record rpc session_id host in r.setrefrec (host,host_r); r) hosts in
	let hosts = List.filter
		(fun x -> (safe_get_field (field_lookup x.fields "name-label") = name
				|| (safe_get_field (field_lookup x.fields "uuid") = name))) allrecs in
	hosts

let get_host_by_name_or_id rpc session_id name =
	let hosts = get_hosts_by_name_or_id rpc session_id name in
	if List.length hosts = 0 then (failwith ("Host "^name^" not found"));
	List.nth hosts 0

let get_host_from_session rpc session_id =
	Client.Session.get_this_host rpc session_id session_id

(* Create a VBD record in database and attempt to hotplug it, ignoring hotplug errors *)
let create_vbd_and_plug_with_other_config rpc session_id vm vdi device_name bootable rw cd unpluggable qtype qparams other_config =
	let vbd = Client.VBD.create ~rpc ~session_id ~vM:vm ~vDI:vdi ~userdevice:device_name ~bootable ~mode:rw
		~_type:cd ~unpluggable ~empty:false ~qos_algorithm_type:qtype ~qos_algorithm_params:qparams ~other_config in
	try Client.VBD.plug rpc session_id vbd
	with Api_errors.Server_error(_, _) as e ->
		debug "VBD created but not hotplugged: %s" (Api_errors.to_string e)

let create_vbd_and_plug rpc session_id vm vdi device_name bootable rw cd unpluggable qtype qparams =
	create_vbd_and_plug_with_other_config rpc session_id vm vdi device_name bootable rw cd unpluggable qtype qparams []

let create_owner_vbd_and_plug rpc session_id vm vdi device_name bootable rw cd unpluggable qtype qparams =
	create_vbd_and_plug_with_other_config rpc session_id vm vdi device_name bootable rw cd unpluggable qtype qparams [Xapi_globs.owner_key,""]


(* ---------------------------------------------------------------------
   CLI Operation Implementation
   --------------------------------------------------------------------- *)

(* NB: all logging is now via syslog. No manual log controls are here. *)
let log_set_output printer _ session_id params =
	()

let log_get_keys printer _ session_id params =
	()

let log_get printer _ session_id params =
	()

let log_reopen printer _ session_id params =
	()

let string_of_task_status task = match task.API.task_status with
	| `pending ->
		Printf.sprintf "%d %% complete "
			(int_of_float (task.API.task_progress *. 100.))
	| `success ->
		"Completed"
	| `failure ->
		"Failed"
	| `cancelling ->
		"Cancelling"
	| `cancelled ->
		"Cancelled"

(*let task_list printer rpc session_id params =
  let internal = try (List.assoc "internal" params)="true" with _ -> false in
  let task_records = get_task_records rpc session_id in
  let recs =
  List.map
  (fun (ref,task) ->
  let common =
  ["NAME",task.API.task_name_label;
  "uuid",task.API.task_uuid;
  "descr",task.API.task_name_description;
  "status", (string_of_task_status task);
  ] in
(* If in show-internal mode, list the locks too *)
  let locks = if internal
  then List.map (fun lock -> "lock", lock)
  (Client.Task.get_locks rpc session_id ref)
  else [] in
  common @ locks)
  task_records
  in
  printer (Cli_printer.PTable recs)
 *)

let user_password_change _ rpc session_id params =
	let old_pwd = List.assoc_default "old" params ""
		(* "new" must be in params here, since it is a required parameter. *)
	and new_pwd = List.assoc "new" params in
	Client.Session.change_password rpc session_id old_pwd new_pwd

(** Low level CLI interface **)

(* Have a record for each class of the API, then accessor functions for it in a consistent way *)
(* e.g. vm-create vm-destroy vm-param-list vm-param-set vm-param-get vm-param-add vm-param-remove *)
(* create creates an instance of a class with a minimal set of required fields set on the cmd line *)
(* and the rest as optional params - e.g. *)
(* xe vm-create name-label=mynewvm name-description="a nice new vm" *)
(* and returns the uuid of the created object *)
(* vm-destroy takes the uuid and destroys the object *)
(* vm-param-list takes the uuid and lists either a default set of parameters, or those passed *)

let alltrue l =
	List.fold_left (&&) true l

let get_set_names rlist =
	let sets = List.filter (fun r -> r.get_set <> None) rlist in
	List.map (fun r -> r.name) sets

let get_map_names rlist =
	let maps = List.filter (fun r -> r.get_map <> None) rlist in
	List.map (fun r -> r.name) maps

let safe_get_field x =
	try x.get ()
	with
		| Api_errors.Server_error(s,_) as e-> if s=Api_errors.handle_invalid then "<invalid reference>" else raise e
		| e -> raise e

type fieldtype = Normal | Set of string | Map of string

let get_field_type fieldname record =
	if List.exists (fun field -> field.name=fieldname) record
	then Normal
	else
		begin
			(* New 'normal' behaviour is to split map name from key by the separator ':' *)
			if String.contains fieldname ':' then
				begin
					let i = String.index fieldname ':' in
					let real_fieldname = String.sub fieldname 0 i in
					try
						let field = List.find (fun field -> field.name=real_fieldname) record in
						if field.get_set <> None
						then Set field.name
						else if field.get_map <> None
						then Map field.name
						else failwith ("Field '"^(field.name)^"' is not a set or map")
					with
							Not_found -> failwith ("Unknown field '"^fieldname^"'")
				end
			else
				(* Old behaviour is to match like this: param-name-key=value *)
				begin
					(* Find all the maps, then sort in length order, longest first *)
					let mapfields = List.filter (fun field -> field.get_map <> None) record in
					let mapfields = List.sort (fun a b -> compare (String.length b.name) (String.length a.name)) mapfields in
					try
						(* Find the first (longest) matching field *)
						let field = List.find (fun field -> String.startswith (field.name^"-") fieldname) mapfields in
						Map field.name
					with
							Not_found ->
								let setfields = List.filter (fun field -> field.get_set <> None) record in
								let setfields = List.sort (fun a b -> compare (String.length b.name) (String.length a.name)) setfields in
								try
									let field = List.find (fun field -> String.startswith (field.name^"-") fieldname) setfields in
									Set field.name
								with
										_ -> failwith ("Unknown field '"^fieldname^"'")
				end
		end

let filter_records_on_set_param records (k,v) s =
	(* On entry here, s is the name of the parameter, and k will be of the form s[:-]contains *)
	let n = String.length s in
	let contains = String.sub k (n + 1) (String.length k - n - 1) in
	if contains<>"contains" then failwith "Invalid syntax for set filtering (should be set-param:contains=key)";
	let filterfn record =
		let field = field_lookup record.fields s in
		let get_set = match field.get_set with
			| Some x -> x
			| None -> (failwith (Printf.sprintf "Client_records broken (field %s)" s))
		in
		try
			let set = get_set () in
			let set, v =
				if field.case_insensitive
				then List.map String.lowercase set, String.lowercase v
				else set, v in
			List.exists (fun member -> v=member) set
		with
				_ -> false
	in
	List.filter filterfn records

let filter_records_on_map_param records (k,v) s =
	(* On entry here, s is the name of the parameter, and k will be of the form s[:-]key *)
	let n = String.length s in
	let key = String.sub k (n + 1) (String.length k - n - 1) in
	let filterfn record =
		let field = field_lookup record.fields s in
		let get_map = match field.get_map with
			| Some x -> x
			| None -> failwith (Printf.sprintf "Client_records broken (field %s)" s)
		in
		try
			let map = get_map () in
			let map, key, v =
				if field.case_insensitive
				then List.map (fun (k, v) -> String.lowercase k, v) map, String.lowercase key, String.lowercase v
				else map, key, v in
			List.mem_assoc key map && List.assoc key map = v
		with
				_ -> false
	in
	List.filter filterfn records

let filter_records_on_normal_param records (k,v) =
	let filterfn record =
		let field = field_lookup record.fields k in
		let value = safe_get_field field in
		if field.case_insensitive
		then String.lowercase value = String.lowercase v
		else value=v
	in
	List.filter filterfn records

let filter_records_on_fields records (k,v) =
	(* Ignore empty lists *)
	if records = [] then [] else begin

		(* We can only tell what types fields are by looking at a record itself. *)
		(* We use the first one *)
		let firstrec = List.hd records in

		(* Switch on the type of the field *)
		match get_field_type k firstrec.fields with
				Normal -> filter_records_on_normal_param records (k,v)
			| Map s -> filter_records_on_map_param records (k,v) s
			| Set s -> filter_records_on_set_param records (k,v) s
	end


let stdparams = ["server";"password";"port";"username"; "minimal"; "force"; "multiple"; "all"; "message-priority"]

(* This goes through the list of parameters, extracting any of the form map-name-key=value   *)
(* where map-name is the name of a map in the class. These will be used to set the key-value *)
(* pair in the map. Returns a list of params that didn't fit this form *)


let choose_params params defaults =
	if List.mem_assoc "params" params
	then
		let ps = List.assoc "params" params in
		(if ps="all" then [] else String.split_f (fun c -> c = ',') ps)
	else defaults

let select_fields params records default_params =
	let params = choose_params params default_params in
	if params=[] then (List.map (fun record -> record.fields) records) else
		(List.map (fun record -> List.filter (fun field -> List.mem field.name params) record.fields) records)

let print_field x =
	let append =
		if x.get_set <> None then
			(* Set *)
			if x.add_to_set = None then
				" (SRO)"
			else
				" (SRW)"
		else if x.get_map <> None then
			(* map *)
			if x.add_to_map = None then
				" (MRO)"
			else
				" (MRW)"
		else if x.set = None then
			" ( RO)"
		else
			" ( RW)"
	in
	let result = safe_get_field x in
	(x.name ^ append ^ (if x.deprecated then " [DEPRECATED]" else ""), result)

type printer = Cli_printer.print_fn
type rpc = (Rpc.call -> Rpc.response)
type params = (string * string) list

(* Check the params for "database:vdi-uuid=" - if this parameter is present, *)
(* open the database on the specified VDI and use the resulting session_id. *)
(* If the parameter is not present, use the original session_id. *)
let with_specified_database rpc session_id params f =
	let database_params = read_map_params "database" params in
	let use_foreign_database = List.mem_assoc "vdi-uuid" database_params in
	let session_id =
		if use_foreign_database then begin
			let database_vdi_uuid = List.assoc "vdi-uuid" database_params in
			let database_vdi = Client.VDI.get_by_uuid ~rpc ~session_id ~uuid:database_vdi_uuid in
			Client.VDI.open_database ~rpc ~session_id ~self:database_vdi
		end else
			session_id
	in
	finally
		(fun () -> f session_id)
		(fun () -> if use_foreign_database then Client.Session.logout ~rpc ~session_id)

let make_param_funs getall getallrecs getbyuuid record class_name def_filters def_list_params rpc session_id =
	let get_record2 rpc session_id x =
		let r = record rpc session_id x in
		r.fields
	in

	let get_record rpc session_id uuid =
		get_record2 rpc session_id (getbyuuid ~rpc ~session_id ~uuid)
	in

	let list printer rpc session_id params : unit =
		with_specified_database rpc session_id params
			(fun session_id ->
				let all = getallrecs ~rpc ~session_id ~expr:"true" in
				let all_recs = List.map (fun (r,x) -> let record = record rpc session_id r in record.setrefrec (r,x); record) all in

				(* Filter on everything on the cmd line except params=... *)
				let filter_params = List.filter (fun (p,_) -> not (List.mem p ("params"::stdparams))) params in
				(* Filter out all params beginning with "database:" *)
				let filter_params = List.filter (fun (p,_) -> not (String.startswith "database:" p)) filter_params in
				(* Add in the default filters *)
				let filter_params = def_filters @ filter_params in
				(* Filter all the records *)
				let records = List.fold_left filter_records_on_fields all_recs filter_params in

				let print_all = get_bool_param params "all" in

				let print_params = select_fields params (if print_all then all_recs else records) def_list_params in
				let print_params = List.map (fun fields -> List.filter (fun field -> not field.hidden) fields) print_params in
				let print_params = List.map (fun fields -> List.map (fun field -> if field.expensive then makeexpensivefield field else field) fields) print_params in

				printer (Cli_printer.PTable (List.map (List.map print_field) print_params))
			)
	in

	let p_list printer rpc session_id params : unit =
		with_specified_database rpc session_id params
			(fun session_id ->
				let record = get_record rpc session_id (List.assoc "uuid" params) in
				let record = List.filter (fun field -> not field.hidden) record in
				printer (Cli_printer.PTable [List.map print_field record])
			)
	in

	let p_get printer rpc session_id params : unit =
		with_specified_database rpc session_id params
			(fun session_id ->
				let record = get_record rpc session_id (List.assoc "uuid" params) in
				let param = List.assoc "param-name" params in
				let x = field_lookup record param in
				let std () =
					printer (Cli_printer.PList [ safe_get_field x])
				in
				if List.mem_assoc "param-key" params then
					let key = List.assoc "param-key" params in
					match x.get_map with
							Some f ->
								let result =
									try List.assoc key (f ()) with _ -> failwith (Printf.sprintf "Key %s not found in map" key) in
								printer (Cli_printer.PList [result])
						| None -> std ()
				else std ()
			)
	in

	let p_set (printer : printer) rpc session_id params =
		let record = get_record rpc session_id (List.assoc "uuid" params) in
		let set_params = List.filter (fun (p,_) -> not (List.mem p ("uuid"::stdparams))) params in

		let set_field (k,v) =
			let field_type = get_field_type k record in
			match field_type with
				| Map s ->
					let field=field_lookup record s in
					let n = String.length s in
					let key = String.sub k (n + 1) (String.length k - n - 1) in
					let get_map = match field.get_map with
						| Some x -> x
						| None -> failwith (Printf.sprintf "Broken Client_records (field %s)" s)
					in begin
						(* If set_in_map is present, use it instead of using remove_from_map followed by add_to_map. *)
						match field.set_in_map with
							| Some set_in_map -> set_in_map key v
							| None ->
								let add_to_map = match field.add_to_map with Some f -> f | None -> failwith ("Map field '"^s^"' is read-only.") in
								let remove_from_map = match field.remove_from_map with Some f -> f | None -> failwith (Printf.sprintf "Client_records broken (field %s)" s) in
								let map = get_map () in
								if List.mem_assoc key map then remove_from_map key;
								add_to_map key v
					end
				| Set s -> failwith "Cannot param-set on set fields"
				| Normal ->
					let field=field_lookup record k in
					let set = match field.set, field.add_to_map with
						| Some f, _    -> f
						| None, Some f -> failwith ("Field '"^k^"' is a map or set. use the 'name:key=value' syntax.")
						| None, None   -> failwith ("Field '"^k^"' is read-only.") in
					try
						set v
					with
							(Failure "int_of_string") -> failwith ("Parameter "^k^" must be an integer")
						| (Failure "float_of_string") -> failwith ("Parameter "^k^" must be a floating-point number")
						| (Invalid_argument "bool_of_string") -> failwith ("Parameter "^k^" must be a boolean (true or false)")
						| e -> raise e
		in
		List.iter set_field set_params
	in

	let p_add (printer : printer) rpc session_id params =
		let record = get_record rpc session_id (List.assoc "uuid" params) in
		let param_name = List.assoc "param-name" params in
		let filter_params = List.filter (fun (p,_) -> not (List.mem p ("uuid"::"param-name"::"param-key"::stdparams))) params in
		match field_lookup record param_name with
			| { add_to_set = Some f } ->
				if List.mem_assoc "param-key" params then
					let key = List.assoc "param-key" params in
					f key
				else
					failwith "When adding a key to a set, use the syntax: *-param-add param-name=<name> param-key=<key>"
			| { add_to_map = Some f } -> List.iter (fun (k,x) -> f k x) filter_params
			| { get_set = Some _; add_to_set=None }
			| { get_map = Some _; add_to_map=None } ->
				failwith "Parameter is read-only"
			| _ -> failwith "Can only add to parameters of type Set or Map"
	in

	let p_remove (printer : printer) rpc session_id params =
		let record = get_record rpc session_id (List.assoc "uuid" params) in
		let param_name = List.assoc "param-name" params in
		let param_key = List.assoc "param-key" params in
		match field_lookup record param_name with
			| { get_set = Some g; remove_from_set = Some f } -> if List.mem param_key (g ()) then f param_key else failwith "Key is not in the set"
			| { get_map = Some g; remove_from_map = Some f } -> if List.mem_assoc param_key (g ()) then f param_key else failwith "Key is not in map"
			| { get_set = Some _; remove_from_set = None }
			| { get_map = Some _; remove_from_map = None } -> failwith "Cannot remove parameters from read-only map"
			| _ -> failwith "Can only remove from parameters of type Set or Map"
	in

	let p_clear (printer : printer) rpc session_id params =
		let record = get_record rpc session_id (List.assoc "uuid" params) in
		let param_name = List.assoc "param-name" params in
		match field_lookup record param_name with
			| { get_set = Some f; remove_from_set = Some g } -> List.iter g (f ())
			| { get_map = Some f; remove_from_map = Some g } -> List.iter g (List.map fst (f ()))
			| { set = Some f } -> (try f "" with _ -> failwith "Cannot clear this parameter")
			| _ -> failwith "Can only clear RW parameters"
	in

	let gen_frontend (rpc:rpc) (session_id:API.ref_session) =
		let make_cmdtable_data (opname, reqd, optn, help, impl, std) =
			(opname,{reqd=reqd; optn=optn; help=help; implementation=No_fd impl; flags=if std then [Standard] else []})
		in
		try
			let all = List.filter (fun x -> not x.hidden) (record rpc session_id (Ref.null)).fields in
			let all_optn = List.map (fun r -> r.name) all in
			let settable = List.map (fun r -> r.name) (List.filter (fun r -> r.set <> None) all) in
			let settable = settable @ (List.map (fun r -> r.name ^ ":") (List.filter (fun r -> r.add_to_map <> None) all)) in
			let settable = settable @ (List.map (fun r -> r.name ^ ":") (List.filter (fun r -> r.set_in_map <> None) all)) in
			let addable = List.map (fun r -> r.name) (List.filter (fun r -> r.add_to_set <> None || r.add_to_map <> None) all) in
			let clearable = List.map (fun r -> r.name) (List.filter (fun r -> r.set <> None || r.get_set <> None || r.get_map <> None) all) in
			(* We need the names of the set and map filters *)
			let sm_param_names =
				let sets = List.filter (fun field -> field.get_set <> None) all in
				List.map (fun field -> field.name^":contains") sets
			in
			let cli_name n = class_name^"-"^n in
			let plural = if class_name="patch" then "patches" else class_name^"s" in
			let ops = [(cli_name "list",[],"params"::"database:"::all_optn@sm_param_names, "Lists all the "^plural^", filtering on the optional arguments. To filter on map parameters, use the syntax 'map-param:key=value'",list,(class_name="vm" || class_name="network" || class_name="sr"));
			(cli_name "param-list",["uuid"],["database:"],"Lists all the parameters of the object specified by the uuid.",p_list,false);
			(cli_name "param-get",["uuid";"param-name"],["param-key";"database:"],"Gets the parameter specified of the object. If the parameter is a map of key=value pairs, use 'param-key=<key>' to get the value associated with a particular key.",p_get,false)] in
			let ops = if List.length settable > 0 then
				(cli_name "param-set",["uuid";],settable,"Sets the parameter specified. If param-value is not given, the parameter is set to a null value. To set a (key,value) pair in a map parameter, use the syntax 'map-param:key=value'.",p_set,false)::ops
			else ops in
			let ops = if List.length addable > 0 then
				ops @  [(cli_name "param-add",["uuid";"param-name"],["param-key"],"Adds to a set or map parameter. If the parameter is a set, use param-key=<key to add>. If the parameter is a map, pass the values to add as 'key=value' pairs.",p_add,false);
				(cli_name "param-remove",["uuid";"param-name";"param-key"],[],"Removes a member or a key,value pair from a set/map respectively.",p_remove,false)]
			else ops in
			let ops = if List.length clearable > 0 then
				ops @ [(cli_name "param-clear",["uuid";"param-name"],[],"Clears the specified parameter (param-name can be "^(String.concat "," clearable)^").",p_clear,false)]
			else ops in
			List.map make_cmdtable_data ops
		with _ -> []
	in
	gen_frontend rpc session_id


let gen_cmds rpc session_id =
	(make_param_funs (Client.Pool.get_all) (Client.Pool.get_all_records_where) (Client.Pool.get_by_uuid) (pool_record) "pool" [] ["uuid";"name-label";"name-description";"master";"default-SR"] rpc session_id) @
		(make_param_funs (Client.PIF.get_all) (Client.PIF.get_all_records_where) (Client.PIF.get_by_uuid) (pif_record) "pif" [] ["uuid";"device";"VLAN";"mac";"network-uuid"; "currently-attached"] rpc session_id) @
		(make_param_funs (Client.Bond.get_all) (Client.Bond.get_all_records_where) (Client.Bond.get_by_uuid) (bond_record) "bond" [] ["uuid";"master";"slaves"] rpc session_id) @
		(make_param_funs (Client.VLAN.get_all) (Client.VLAN.get_all_records_where) (Client.VLAN.get_by_uuid) (vlan_record) "vlan" [] ["uuid";"tagged-PIF";"untagged-PIF"; "tag"] rpc session_id) @
		(make_param_funs (Client.Tunnel.get_all) (Client.Tunnel.get_all_records_where) (Client.Tunnel.get_by_uuid) (tunnel_record) "tunnel" [] ["uuid";"transport-PIF";"access-PIF";"status"] rpc session_id) @
		(make_param_funs (Client.VIF.get_all) (Client.VIF.get_all_records_where) (Client.VIF.get_by_uuid) (vif_record) "vif" [] ["uuid";"device";"vm-uuid";"network-uuid"] rpc session_id)  @
		(make_param_funs (Client.Network.get_all) (Client.Network.get_all_records_where) (Client.Network.get_by_uuid) (net_record) "network" [] ["uuid";"name-label";"name-description";"bridge"] rpc session_id) @
		(make_param_funs (Client.Console.get_all) (Client.Console.get_all_records_where) (Client.Console.get_by_uuid) (console_record) "console" [] ["uuid";"vm-uuid";"vm-name-label";"protocol";"location"] rpc session_id) @
		(make_param_funs (Client.VM.get_all) (Client.VM.get_all_records_where) (Client.VM.get_by_uuid) (vm_record) "vm" [("is-a-template","false")] ["name-label";"uuid";"power-state"] rpc session_id) @
		(make_param_funs (Client.VM.get_all) (Client.VM.get_all_records_where) (Client.VM.get_by_uuid) (vm_record) "template" [("is-a-template","true");("is-a-snapshot","false")] ["name-label";"name-description";"uuid"] rpc session_id) @
		(make_param_funs (Client.VM.get_all) (Client.VM.get_all_records_where) (Client.VM.get_by_uuid) (vm_record) "snapshot" [("is-a-snapshot","true")] ["name-label";"name-description";"uuid";"snapshot_of"; "snapshot_time"] rpc session_id) @
		(make_param_funs (Client.Host.get_all) (Client.Host.get_all_records_where) (Client.Host.get_by_uuid) (host_record) "host" [] ["uuid";"name-label";"name-description"] rpc session_id) @
		(make_param_funs (Client.Host_cpu.get_all) (Client.Host_cpu.get_all_records_where) (Client.Host_cpu.get_by_uuid) (host_cpu_record) "host-cpu" [] ["uuid";"number";"vendor";"speed";"utilisation"] rpc session_id) @
		(make_param_funs (Client.Host_crashdump.get_all) (Client.Host_crashdump.get_all_records_where) (Client.Host_crashdump.get_by_uuid) (host_crashdump_record) "host-crashdump" [] ["uuid";"host";"timestamp";"size"] rpc session_id) @
		(make_param_funs (Client.Pool_patch.get_all) (Client.Pool_patch.get_all_records_where) (Client.Pool_patch.get_by_uuid) (pool_patch_record) "patch" [] ["uuid"; "name-label"; "name-description"; "size"; "hosts"; "after-apply-guidance"] rpc session_id) @
		(make_param_funs (Client.VDI.get_all) (Client.VDI.get_all_records_where) (Client.VDI.get_by_uuid) (vdi_record) "vdi" [] ["uuid";"name-label";"name-description";"virtual-size";"read-only";"sharable";"sr-uuid"] rpc session_id) @
		(make_param_funs (Client.VBD.get_all) (Client.VBD.get_all_records_where) (Client.VBD.get_by_uuid) (vbd_record) "vbd" [] ["uuid";"vm-uuid";"vm-name-label";"vdi-uuid";"device"; "empty"] rpc session_id) @
		(make_param_funs (Client.SR.get_all) (Client.SR.get_all_records_where) (Client.SR.get_by_uuid) (sr_record) "sr" [] ["uuid";"name-label";"name-description";"host";"type";"content-type"] rpc session_id) @
		(make_param_funs (Client.SM.get_all) (Client.SM.get_all_records_where) (Client.SM.get_by_uuid) (sm_record) "sm" [] ["uuid";"type"; "name-label";"name-description";"vendor"; "copyright"; "configuration"] rpc session_id) @
		(make_param_funs (Client.PBD.get_all) (Client.PBD.get_all_records_where) (Client.PBD.get_by_uuid) (pbd_record) "pbd" [] ["uuid";"host-uuid";"sr-uuid";"device-config";"currently-attached"] rpc session_id) @
		(make_param_funs (Client.Task.get_all) (Client.Task.get_all_records_where) (Client.Task.get_by_uuid) (task_record) "task" [] ["uuid";"name-label";"name-description";"status";"progress"] rpc session_id) @
		(make_param_funs (Client.Subject.get_all) (Client.Subject.get_all_records_where) (Client.Subject.get_by_uuid) (subject_record) "subject" [] ["uuid";"subject-identifier";"other-config";"roles"] rpc session_id) @
		(make_param_funs (Client.Role.get_all) (fun ~rpc ~session_id ~expr -> Client.Role.get_all_records_where ~rpc ~session_id ~expr:Xapi_role.expr_no_permissions)
			(Client.Role.get_by_uuid) (role_record) "role" [] ["uuid";"name";"description";"subroles"] rpc session_id) @
		(*
		  (make_param_funs (Client.Blob.get_all) (Client.Blob.get_all_records_where) (Client.Blob.get_by_uuid) (blob_record) "blob" [] ["uuid";"mime-type"] rpc session_id) @
		 *)
		(make_param_funs (Client.Message.get_all) (Client.Message.get_all_records_where) (Client.Message.get_by_uuid) (message_record) "message" [] [] rpc session_id) @
		(make_param_funs (Client.Secret.get_all) (Client.Secret.get_all_records_where) (Client.Secret.get_by_uuid) (secret_record) "secret" [] [] rpc session_id) @
		(make_param_funs (Client.VM_appliance.get_all) (Client.VM_appliance.get_all_records_where) (Client.VM_appliance.get_by_uuid) (vm_appliance_record) "appliance" [] [] rpc session_id) @
		(make_param_funs (Client.PGPU.get_all) (Client.PGPU.get_all_records_where) (Client.PGPU.get_by_uuid) (pgpu_record) "pgpu" [] ["uuid";"vendor-name";"device-name";"gpu-group-uuid"] rpc session_id) @
		(make_param_funs (Client.GPU_group.get_all) (Client.GPU_group.get_all_records_where) (Client.GPU_group.get_by_uuid) (gpu_group_record) "gpu-group" [] ["uuid";"name-label";"name-description"] rpc session_id) @
		(make_param_funs (Client.VGPU.get_all) (Client.VGPU.get_all_records_where) (Client.VGPU.get_by_uuid) (vgpu_record) "vgpu" [] ["uuid";"vm-uuid";"device";"gpu-group-uuid"] rpc session_id) @
		(make_param_funs (Client.VGPU_type.get_all) (Client.VGPU_type.get_all_records_where) (Client.VGPU_type.get_by_uuid) (vgpu_type_record) "vgpu-type" [] ["uuid";"vendor-name";"model-name";"max-resolution";"max-heads"] rpc session_id) @
		(make_param_funs (Client.DR_task.get_all) (Client.DR_task.get_all_records_where) (Client.DR_task.get_by_uuid) (dr_task_record) "drtask" [] [] rpc session_id)
		(*
		  @ (make_param_funs (Client.Alert.get_all) (Client.Alert.get_all_records_where) (Client.Alert.get_by_uuid) (alert_record) "alert" [] ["uuid";"message";"level";"timestamp";"system";"task"] rpc session_id)
		 *)

(* NB, might want to put these back in at some point
 * let zurich_params_gone =
 *   ["distribution";"distribution_vsn";"os";"boot_params"]
 *
 * let zurich_param_map =
 *   [("name","name-label");
 *    ("description","name-description");
 *    ("vcpus","vcpus-number");
 *    ("memory_set","memory-dynamic-max");]
 *)

let message_create printer rpc session_id params =
	let body = List.assoc "body" params in
	let priority = try Int64.of_string (List.assoc "priority" params) with _ -> failwith "Priority field should be an integer" in
	let name = List.assoc "name" params in
	let uuid,cls =
		if (List.mem_assoc "vm-uuid" params) then
			List.assoc "vm-uuid" params, `VM
		else if (List.mem_assoc "pool-uuid" params) then
			List.assoc "pool-uuid" params, `Pool
		else if (List.mem_assoc "sr-uuid" params) then
			List.assoc "sr-uuid" params, `SR
		else if (List.mem_assoc "host-uuid" params) then
			List.assoc "host-uuid" params, `Host
		else
			raise (Cli_util.Cli_failure "Need one of: vm-uuid, host-uuid, sr-uuid or pool-uuid")
	in
	ignore(Client.Message.create rpc session_id name priority cls uuid body)

let message_destroy printer rpc session_id params =
	let uuid = List.assoc "uuid" params in
	let message = Client.Message.get_by_uuid rpc session_id uuid in
	Client.Message.destroy rpc session_id message

(* Pool operations *)

let pool_enable_binary_storage printer rpc session_id params =
	Client.Pool.enable_binary_storage rpc session_id

let pool_disable_binary_storage printer rpc session_id params =
	Client.Pool.disable_binary_storage rpc session_id

let pool_ha_enable printer rpc session_id params =
	let config = read_map_params "ha-config" params in
	let uuids = if List.mem_assoc "heartbeat-sr-uuids" params then String.split ',' (List.assoc "heartbeat-sr-uuids" params) else [] in
	let srs = List.map (fun uuid -> Client.SR.get_by_uuid rpc session_id uuid) uuids in
	Client.Pool.enable_ha rpc session_id srs config
let pool_ha_disable printer rpc session_id params =
	Client.Pool.disable_ha rpc session_id
let pool_ha_prevent_restarts_for printer rpc session_id params =
	let seconds = Int64.of_string (List.assoc "seconds" params) in
	Client.Pool.ha_prevent_restarts_for rpc session_id seconds
let pool_ha_compute_max_host_failures_to_tolerate printer rpc session_id params =
	let n = Client.Pool.ha_compute_max_host_failures_to_tolerate rpc session_id in
	printer (Cli_printer.PList [ Int64.to_string n ])
let pool_ha_compute_hypothetical_max_host_failures_to_tolerate printer rpc session_id params =
	(* Walk through the params in order constructing a VM -> restart_priority map *)
	let vms = List.map snd (List.filter (fun (k, _) -> k = "vm-uuid") params)
	and pri = List.map snd (List.filter (fun (k, _) -> k = "restart-priority") params) in
	if List.length vms <> (List.length pri) then failwith "Call requires an equal number of vm-uuid and restart-priority arguments";
	let vms = List.map (fun uuid -> Client.VM.get_by_uuid rpc session_id uuid) vms in
	let n = Client.Pool.ha_compute_hypothetical_max_host_failures_to_tolerate rpc session_id (List.combine vms pri) in
	printer (Cli_printer.PList [ Int64.to_string n ])

let pool_ha_compute_vm_failover_plan printer rpc session_id params =
	let host_uuids = String.split ',' (List.assoc "host-uuids" params) in
	let hosts = List.map (fun uuid -> Client.Host.get_by_uuid rpc session_id uuid) host_uuids in
	(* For now select all VMs resident on the given hosts *)
	let vms = List.concat (List.map (fun host -> Client.Host.get_resident_VMs rpc session_id host) hosts) in
	let vms = List.filter (fun vm -> not(Client.VM.get_is_control_domain rpc session_id vm)) vms in
	let plan = Client.Pool.ha_compute_vm_failover_plan rpc session_id hosts vms in
	let table = List.map (fun (vm, result) ->
		Printf.sprintf "%s (%s)" (Client.VM.get_uuid rpc session_id vm) (Client.VM.get_name_label rpc session_id vm),
		if List.mem_assoc "host" result then begin
			let host = Ref.of_string (List.assoc "host" result) in
			Printf.sprintf "%s (%s)" (Client.Host.get_uuid rpc session_id host) (Client.Host.get_name_label rpc session_id host)
		end else if List.mem_assoc "error_code" result then begin
			List.assoc "error_code" result
		end else "UNKNOWN") plan in
	printer (Cli_printer.PTable [ ("VM", "Destination Host or Error") :: table ])
let host_ha_xapi_healthcheck fd printer rpc session_id params =
	try
		let result = Client.Host.ha_xapi_healthcheck rpc session_id in
		if not(result) then begin
			marshal fd (Command (PrintStderr "Host.ha_xapi_healthcheck reports false\n"));
			raise (ExitWithError 2) (* comms failure exits with error 1 in the thin CLI itself *)
		end;
		marshal fd (Command (Print "xapi is healthy."))
	with e ->
		marshal fd (Command (PrintStderr (Printf.sprintf "Host.ha_xapi_healthcheck threw exception: %s\n" (ExnHelper.string_of_exn e))));
		raise (ExitWithError 3)

let pool_sync_database printer rpc session_id params =
	Client.Pool.sync_database rpc session_id
let pool_designate_new_master printer rpc session_id params =
	let host_uuid=List.assoc "host-uuid" params in
	let host = Client.Host.get_by_uuid rpc session_id host_uuid in
	Client.Pool.designate_new_master rpc session_id host

let pool_join printer rpc session_id params =
	try
		let force = get_bool_param params "force" in
		if force then
			Client.Pool.join_force ~rpc ~session_id
				~master_address:(List.assoc "master-address" params)
				~master_username:(List.assoc "master-username" params)
				~master_password:(List.assoc "master-password" params)
		else
			Client.Pool.join ~rpc ~session_id
				~master_address:(List.assoc "master-address" params)
				~master_username:(List.assoc "master-username" params)
				~master_password:(List.assoc "master-password" params);
		printer (Cli_printer.PList ["Host agent will restart and attempt to join pool in "^(string_of_float !Xapi_globs.fuse_time)^" seconds..."])
	with
		| Api_errors.Server_error(code, params) when code=Api_errors.pool_joining_host_connection_failed ->
			printer (Cli_printer.PList ["Host cannot contact destination host: connection refused.";
			"Check destination host has services running and accessible from this host."])


let pool_eject fd printer rpc session_id params =
	let host_uuid = List.assoc "host-uuid" params in
	let host=Client.Host.get_by_uuid rpc session_id host_uuid in
	let force = get_bool_param params "force" in

	let go () =
		Client.Pool.eject ~rpc ~session_id ~host;
		printer (Cli_printer.PList ["Specified host will attempt to restart as a master of a new pool in "^(string_of_float !Xapi_globs.fuse_time)^" seconds..."]) in

	if force
	then go ()
	else begin

		(* Best-effort attempt to warn the user that VDIs in local SRs are going to be lost. *)
		let warnings =
			try
				(* Find local SRs *)
				let pbds = Client.Host.get_PBDs rpc session_id host in
				(* Find the subset of SRs which cannot be seen from other hosts *)
				let srs = List.concat
					(List.map
						(fun pbd ->
							try
								let sr = Client.PBD.get_SR rpc session_id pbd in
								let other_pbds = Client.SR.get_PBDs rpc session_id sr in
								let other_hosts = List.map (fun pbd -> Client.PBD.get_host rpc session_id pbd) other_pbds in
								let other_hosts_than_me = List.filter (fun other -> other <> host) other_hosts in
								if other_hosts_than_me = []
								then [ sr ] else []
							with _ -> []) pbds) in
				let warnings = ref [] in
				List.iter
					(fun sr ->
						try
							let vdis = Client.SR.get_VDIs rpc session_id sr in
							List.iter
								(fun vdi ->
									try
										let uuid = Client.VDI.get_uuid rpc session_id vdi
										and name_label = Client.VDI.get_name_label rpc session_id vdi in
										warnings := Printf.sprintf "VDI: %s (%s)" uuid name_label :: !warnings
									with _ -> ()
								) vdis
						with _ -> ()
					) srs;
				!warnings
			with _ -> []
		in

		marshal fd (Command (Print "WARNING: Ejecting a host from the pool will reinitialise that host's local SRs."));
		marshal fd (Command (Print "WARNING: Any data contained with the local SRs will be lost."));
		if warnings <> [] then begin
			marshal fd (Command (Print "The following VDI objects will be destroyed:"));
			List.iter (fun msg -> marshal fd (Command (Print msg))) warnings
		end;
		if user_says_yes fd
		then go ()
	end


let pool_emergency_reset_master printer rpc session_id params =
	let master_address = List.assoc "master-address" params in
	Client.Pool.emergency_reset_master ~rpc ~session_id ~master_address;
	printer (Cli_printer.PList ["Host agent will restart and become slave of "^master_address^" in "^(string_of_float !Xapi_globs.fuse_time)^" seconds..."])

let pool_emergency_transition_to_master printer rpc session_id params =
	Client.Pool.emergency_transition_to_master ~rpc ~session_id;
	printer (Cli_printer.PList ["Host agent will restart and transition to master in "^(string_of_float !Xapi_globs.fuse_time)^" seconds..."])

let pool_recover_slaves printer rpc session_id params =
	let hosts = Client.Pool.recover_slaves ~rpc ~session_id in
	let host_uuids = List.map (fun href -> Client.Host.get_uuid rpc session_id href) hosts in
	printer (Cli_printer.PList host_uuids)

let pool_initialize_wlb printer rpc session_id params =
	let wlb_url = List.assoc "wlb_url" params in
	let wlb_username = List.assoc "wlb_username" params in
	let wlb_password = List.assoc "wlb_password" params in
	let xenserver_username = List.assoc "xenserver_username" params in
	let xenserver_password = List.assoc "xenserver_password" params in
	Client.Pool.initialize_wlb ~rpc ~session_id ~wlb_url ~wlb_username ~wlb_password ~xenserver_username ~xenserver_password

let pool_deconfigure_wlb printer rpc session_id params =
	Client.Pool.deconfigure_wlb ~rpc ~session_id

let pool_send_wlb_configuration printer rpc session_id params =
	let len = String.length "config:" in
	let filter_params = List.filter (fun (p,_) -> (String.startswith "config" p) && (String.length p > len)) params in
	let config = List.map (fun (k,v) -> String.sub k len (String.length k - len),v) filter_params in
	Client.Pool.send_wlb_configuration ~rpc ~session_id ~config

let pool_retrieve_wlb_configuration printer rpc session_id params =
	printer (Cli_printer.PTable [(Client.Pool.retrieve_wlb_configuration ~rpc ~session_id)])

let pool_retrieve_wlb_recommendations printer rpc session_id params =
	let table t =
		List.map (fun (vm, recom) -> (Printf.sprintf "%s (%s)" (Client.VM.get_uuid rpc session_id vm) (Client.VM.get_name_label rpc session_id vm), String.concat " " recom)) t
	in
	printer (Cli_printer.PTable ([("VM", "Host, OptID, RecID, Reason") :: table (Client.Pool.retrieve_wlb_recommendations ~rpc ~session_id)]))

let pool_send_test_post printer rpc session_id params =
	let host = List.assoc "dest-host" params in
	let port = Int64.of_string (List.assoc "dest-port" params) in
	let body = List.assoc "body" params in
	printer (Cli_printer.PMsg
		(Client.Pool.send_test_post ~rpc ~session_id ~host ~port ~body))

let pool_certificate_install fd printer rpc session_id params =
	let filename = List.assoc "filename" params in
	match get_client_file fd filename with
		| Some cert ->
			Client.Pool.certificate_install ~rpc ~session_id
				~name:(Filename.basename filename) ~cert
		| None ->
			marshal fd (Command (PrintStderr "Failed to read certificate\n"));
			raise (ExitWithError 1)

let pool_certificate_uninstall printer rpc session_id params =
	let name = List.assoc "name" params in
	Client.Pool.certificate_uninstall ~rpc ~session_id ~name

let pool_certificate_list printer rpc session_id params =
	printer (Cli_printer.PList
		(Client.Pool.certificate_list ~rpc ~session_id))

let pool_crl_install fd printer rpc session_id params =
	let filename = List.assoc "filename" params in
	match get_client_file fd filename with
		| Some cert ->
			Client.Pool.crl_install ~rpc ~session_id
				~name:(Filename.basename filename) ~cert
		| None ->
			marshal fd (Command (PrintStderr "Failed to read CRL\n"));
			raise (ExitWithError 1)

let pool_crl_uninstall printer rpc session_id params =
	let name = List.assoc "name" params in
	Client.Pool.crl_uninstall ~rpc ~session_id ~name

let pool_crl_list printer rpc session_id params =
	printer (Cli_printer.PList
		(Client.Pool.crl_list ~rpc ~session_id))

let pool_certificate_sync printer rpc session_id params =
	Client.Pool.certificate_sync ~rpc ~session_id

let pool_enable_redo_log printer rpc session_id params =
	let sr = Client.SR.get_by_uuid rpc session_id (List.assoc "sr-uuid" params) in
	Client.Pool.enable_redo_log ~rpc ~session_id ~sr

let pool_disable_redo_log printer rpc session_id params =
	Client.Pool.disable_redo_log ~rpc ~session_id

let pool_set_vswitch_controller printer rpc session_id params =
	let address = List.assoc "address" params in
	Client.Pool.set_vswitch_controller ~rpc ~session_id ~address

let vdi_type_of_string = function
	| "system" -> `system
	| "user" -> `user
	| "suspend" -> `suspend
	| "crashdump" -> `crashdump
	| x -> failwith (Printf.sprintf "Unknown vdi type: %s" x)

let vdi_create printer rpc session_id params =
	let sR = Client.SR.get_by_uuid rpc session_id (List.assoc "sr-uuid" params) in
	let name_label=List.assoc "name-label" params in
	let str_type = List.assoc "type" params in
	let virtual_size = Record_util.bytes_of_string "virtual-size" (List.assoc "virtual-size" params) in
	let ty = vdi_type_of_string str_type in
	let sharable = get_bool_param params "sharable" in
	let sm_config=read_map_params "sm-config" params in
	let tags=read_set_params "tags" params in

	let vdi = Client.VDI.create ~rpc ~session_id ~name_label ~name_description:"" ~sR ~virtual_size ~_type:ty
		~sharable ~read_only:false ~xenstore_data:[] ~other_config:[] ~sm_config ~tags in
	let vdi_uuid = Client.VDI.get_uuid rpc session_id vdi in
	printer (Cli_printer.PList [vdi_uuid])

let vdi_introduce printer rpc session_id params =
	let uuid = List.assoc "uuid" params in
	let sR = Client.SR.get_by_uuid rpc session_id (List.assoc "sr-uuid" params) in
	(* CA-13140: Some of the backends set their own name-labels, and the VDI introduce will
	   not override them if we pass in the empty string.  *)
	let name_label = try List.assoc "name-label" params with _ -> "" in
	let name_description = if List.mem_assoc "name-description" params then List.assoc "name-description" params else "" in
	let _type = vdi_type_of_string (List.assoc "type" params) in
	let sharable = get_bool_param params "sharable" in
	let read_only = get_bool_param params "read-only" in
	(* NB call is new so backwards compat other-config- not required *)
	let other_config = read_map_params "other-config" params in
	let xenstore_data = read_map_params "xenstore-data" params in
	let sm_config = read_map_params "sm-config" params in
	let location = List.assoc "location" params in
	let managed = get_bool_param params "managed" in
	let virtual_size = 0L and physical_utilisation = 0L in
	let metadata_of_pool = Ref.null in
	let is_a_snapshot = false in
	let snapshot_time = Date.never in
	let snapshot_of = Ref.null in
	let vdi = Client.VDI.introduce ~rpc ~session_id ~uuid ~name_label ~name_description
		~sR ~_type ~sharable ~read_only ~other_config ~location ~xenstore_data ~sm_config
		~managed ~virtual_size ~physical_utilisation ~metadata_of_pool ~is_a_snapshot
		~snapshot_time ~snapshot_of in
	(* round-trip catches partial application errors *)
	let vdi_uuid = Client.VDI.get_uuid ~rpc ~session_id ~self:vdi in
	printer (Cli_printer.PList [ vdi_uuid ])


let vdi_resize printer rpc session_id params =
	let vdi = Client.VDI.get_by_uuid rpc session_id (List.assoc "uuid" params) in
	let new_size = Record_util.bytes_of_string "disk-size" (List.assoc "disk-size" params) in
	let online = List.mem_assoc "online" params && (List.assoc "online" params = "true") in
	if online
	then Client.VDI.resize_online rpc session_id vdi new_size
	else Client.VDI.resize rpc session_id vdi new_size

let vdi_generate_config printer rpc session_id params =
	let vdi = Client.VDI.get_by_uuid rpc session_id (List.assoc "uuid" params) in
	let host = Client.Host.get_by_uuid rpc session_id (List.assoc "host-uuid" params) in
	printer (Cli_printer.PList [ Client.VDI.generate_config rpc session_id host vdi ])

let vdi_copy printer rpc session_id params =
	let vdi = Client.VDI.get_by_uuid rpc session_id (List.assoc "uuid" params) in
	let base_vdi =
		if List.mem_assoc "base-vdi-uuid" params
		then Client.VDI.get_by_uuid rpc session_id (List.assoc "base-vdi-uuid" params)
		else Ref.null in
	let sr, into = match List.mem_assoc "sr-uuid" params, List.mem_assoc "into-vdi-uuid" params with
		| false, false
		| true, true ->
			failwith "Please specify one but not both of: a destination sr-uuid (I will create a fresh VDI); or a destination into-vdi-uuid (I will copy the blocks into this VDI)"
		| true, false ->
			Client.SR.get_by_uuid rpc session_id (List.assoc "sr-uuid" params), Ref.null
		| false, true ->
			Ref.null, Client.VDI.get_by_uuid rpc session_id (List.assoc "into-vdi-uuid" params) in
	let newvdi = Client.VDI.copy rpc session_id vdi sr base_vdi into in
	let newuuid = Client.VDI.get_uuid rpc session_id newvdi in
	printer (Cli_printer.PList [newuuid])

let vdi_pool_migrate printer rpc session_id params =
	let vdi = Client.VDI.get_by_uuid rpc session_id (List.assoc "uuid" params)
	and sr = Client.SR.get_by_uuid rpc session_id (List.assoc "sr-uuid" params)
	and options = [] (* no options implemented yet *)
	in
	let newvdi = Client.VDI.pool_migrate rpc session_id vdi sr options in
	let newuuid = Client.VDI.get_uuid rpc session_id newvdi in
	printer (Cli_printer.PList [newuuid])

let vdi_clone printer rpc session_id params =
	let vdi = Client.VDI.get_by_uuid rpc session_id (List.assoc "uuid" params) in
	let driver_params = read_map_params "driver-params" params in
	let name_label = try Some (List.assoc "new-name-label" params) with Not_found -> None in
	let name_description = try Some (List.assoc "new-name-description" params) with Not_found -> None in
	let newvdi = Client.VDI.clone rpc session_id vdi driver_params in
	maybe (fun x -> Client.VDI.set_name_label rpc session_id newvdi x) name_label;
	maybe (fun x -> Client.VDI.set_name_description rpc session_id newvdi x) name_description;
	let newuuid = Client.VDI.get_uuid rpc session_id newvdi in
	printer (Cli_printer.PList [newuuid])

let vdi_snapshot printer rpc session_id params =
	let vdi = Client.VDI.get_by_uuid rpc session_id (List.assoc "uuid" params) in
	let driver_params = read_map_params "driver-params" params in
	let newvdi = Client.VDI.snapshot rpc session_id vdi driver_params in
	let newuuid = Client.VDI.get_uuid rpc session_id newvdi in
	printer (Cli_printer.PList [newuuid])

let vdi_destroy printer rpc session_id params =
	let vdi = Client.VDI.get_by_uuid rpc session_id (List.assoc "uuid" params) in
	Client.VDI.destroy rpc session_id vdi

let vdi_forget printer rpc session_id params =
	let vdi = Client.VDI.get_by_uuid rpc session_id (List.assoc "uuid" params) in
	Client.VDI.forget rpc session_id vdi

let vdi_update printer rpc session_id params =
	let vdi = Client.VDI.get_by_uuid rpc session_id (List.assoc "uuid" params) in
	Client.VDI.update rpc session_id vdi

let vdi_unlock printer rpc session_id params =
	let vdi = Client.VDI.get_by_uuid rpc session_id (List.assoc "uuid" params) in
	if not(List.mem_assoc "force" params)
	then failwith "This operation is extremely dangerous and may cause data loss. This operation must be forced (use --force).";
	Client.VDI.force_unlock rpc session_id vdi

let diagnostic_vdi_status printer rpc session_id params =
	let vdi = Client.VDI.get_by_uuid rpc session_id (List.assoc "uuid" params) in
	let vdi_r = vdi_record rpc session_id vdi in
	let vdi_fields = List.filter
		(fun x -> List.mem x.name [ "uuid"; "name-label"; "sr-uuid"; "mode"; "read-only"; "sharable"; "storage-lock" ]) vdi_r.fields in
	printer (Cli_printer.PTable [List.map print_field vdi_fields]);
	let all_vbds = Client.VDI.get_VBDs rpc session_id vdi in
	let all_vbd_records = List.map (vbd_record rpc session_id) all_vbds in
	let active_records = List.filter (fun x -> (field_lookup (x.fields) "currently-attached").get() = "true") all_vbd_records in
	let inactive_records = List.set_difference all_vbd_records active_records in
	let show_vbds records =
		List.iter (fun vbd_record ->
			let fields = List.filter (fun x -> List.mem x.name [ "uuid"; "userdevice"; "device"; "empty"; "mode"; "type"; "storage-lock" ]) vbd_record.fields in
			printer (Cli_printer.PTable [List.map print_field fields])) records in
	if active_records = []
	then printer (Cli_printer.PList [ "no active VBDs." ])
	else begin
		printer (Cli_printer.PList [ "active VBDs:" ]);
		show_vbds active_records;
	end;
	if inactive_records <> [] then begin
		printer (Cli_printer.PList [ "inactive VBDs:" ]);
		show_vbds inactive_records
	end

(* Print a table of hosts, reporting whether a VM can start on each host and if not, why not! *)
let print_assert_exception e =
	let rec get_arg n xs =
		match n,xs with
				1,x::_ -> x
			| n,_::xs -> get_arg (n-1) xs
			| _ -> "<server did not provide reference>" in
	match e with
			Api_errors.Server_error(code, params) when code=Api_errors.vm_requires_sr ->
				"VM requires access to SR: "^(Cli_util.ref_convert (get_arg 2 params))
		| Api_errors.Server_error(code, params) when code=Api_errors.host_disabled ->
			"Host disabled (use 'xe host-enable' to re-enable)"
		| Api_errors.Server_error(code, params) when code=Api_errors.host_not_live ->
			"Host down"
		| Api_errors.Server_error(code, params) when code=Api_errors.host_not_enough_free_memory ->
			Printf.sprintf "Not enough free memory"
		| Api_errors.Server_error(code, params) when code=Api_errors.vm_requires_net ->
			"VM requires access to network: "^(Cli_util.ref_convert (get_arg 2 params))
		| Api_errors.Server_error(code, params) when code=Api_errors.host_cannot_attach_network ->
			"Host cannot attach to network: "^(Cli_util.ref_convert (get_arg 2 params))
		| Api_errors.Server_error(code, params) when code=Api_errors.vm_hvm_required ->
			"HVM not supported"
		| Api_errors.Server_error(code, [key; v] ) when code=Api_errors.invalid_value ->
			Printf.sprintf "Field has invalid value: %s = %s" key v

		(* Used by VM.assert_agile: *)
		| Api_errors.Server_error(code, [ sr ]) when code=Api_errors.ha_constraint_violation_sr_not_shared ->
			Printf.sprintf "VM requires access to non-shared SR: %s. SR must both be marked as shared and a properly configured PBD must be plugged-in on every host" (Cli_util.ref_convert sr)
		| Api_errors.Server_error(code, [ net]) when code = Api_errors.ha_constraint_violation_network_not_shared ->
			Printf.sprintf "VM requires access to non-shared Network: %s. Network must either be entirely virtual or there must be a PIF connecting to this Network on every host." (Cli_util.ref_convert net)

		| e -> Printexc.to_string e

let print_vm_host_report printer rpc session_id vm_ref =
	let hosts = Client.Host.get_all rpc session_id in
	let table = List.map (fun host -> Client.Host.get_name_label rpc session_id host,
		try Client.VM.assert_can_boot_here rpc session_id vm_ref host; "OK"
		with e -> "Cannot start here ["^(print_assert_exception e)^"]") hosts in
	printer (Cli_printer.PTable [table])

let diagnostic_vm_status printer rpc session_id params =
	let vm = Client.VM.get_by_uuid rpc session_id (List.assoc "uuid" params) in
	let vm_r = vm_record rpc session_id vm in
	let vm_fields = List.filter
		(fun x -> List.mem x.name [ "uuid"; "name-label"; "power-state"; "possible-hosts"]) vm_r.fields in

	printer (Cli_printer.PTable [List.map print_field vm_fields]);
	printer (Cli_printer.PList [ "Checking to see whether disks are attachable" ]);
	let show_vbds records =
		List.iter (fun vbd_record ->
			let fields = List.filter (fun x -> List.mem x.name [ "uuid"; "userdevice"; "device"; "vdi-uuid"; "empty"; "mode"; "type"; "storage-lock"; "attachable" ]) vbd_record.fields in
			printer (Cli_printer.PTable [List.map print_field fields])) records in
	let all_vbds = Client.VM.get_VBDs rpc session_id vm in
	let all_vbd_records = List.map (vbd_record rpc session_id) all_vbds in
	show_vbds all_vbd_records;
	printer (Cli_printer.PList [ "Checking to see whether VM can boot on each host" ]);
	print_vm_host_report printer rpc session_id vm;
	printer (Cli_printer.PList [
		try Client.VM.assert_agile rpc session_id vm; "VM is agile."
		with e -> "VM is not agile because: " ^ (print_assert_exception e)  ])

(* VBD create destroy list param-list param-get param-set param-add param-remove *)

let vbd_create printer rpc session_id params =
	let vM=Client.VM.get_by_uuid ~rpc ~session_id ~uuid:(List.assoc "vm-uuid" params) in
	let empty = not(List.mem_assoc "vdi-uuid" params) in
	let vDI =
		if empty
		then Ref.null
		else Client.VDI.get_by_uuid ~rpc ~session_id ~uuid:(List.assoc "vdi-uuid" params) in
	let bootable = get_bool_param params "bootable" in
	let mode =
		if List.mem_assoc "mode" params
		then match String.lowercase (List.assoc "mode" params) with
			| "ro" -> `RO | "rw" -> `RW
			| x -> failwith (Printf.sprintf "Unknown mode: %s (should be \"ro\" or \"rw\"" x)
		else `RW in
	let _type =
		if List.mem_assoc "type" params
		then match String.lowercase (List.assoc "type" params) with
			| "cd" -> `CD | "disk" -> `Disk
			| x -> failwith (Printf.sprintf "Unknown type: %s (should be \"cd\" or \"disk\"" x)
		else `Disk in
	let unpluggable = get_bool_param params ~default:true "unpluggable" in
	if _type=`Disk && empty then failwith "Empty VBDs can only be made for type=CD";
	let vbd=Client.VBD.create ~rpc ~session_id ~vM ~vDI ~userdevice:(List.assoc "device" params)
		~bootable
		~mode
		~_type
		~unpluggable
		~empty
		~qos_algorithm_type:""
		~qos_algorithm_params:[] ~other_config:[] in
	let vbd_uuid=Client.VBD.get_uuid rpc session_id vbd in
	printer (Cli_printer.PList [vbd_uuid])

let vbd_destroy printer rpc session_id params =
	let self = Client.VBD.get_by_uuid ~rpc ~session_id ~uuid:(List.assoc "uuid" params) in
	Client.VBD.destroy ~rpc ~session_id ~self

let vbd_eject printer rpc session_id params =
	let self = Client.VBD.get_by_uuid ~rpc ~session_id ~uuid:(List.assoc "uuid" params) in
	Client.VBD.eject rpc session_id self

let vbd_insert printer rpc session_id params =
	let self = Client.VBD.get_by_uuid ~rpc ~session_id ~uuid:(List.assoc "uuid" params) in
	let vdi_uuid = List.assoc "vdi-uuid" params in
	let vdi = Client.VDI.get_by_uuid rpc session_id vdi_uuid in
	Client.VBD.insert rpc session_id self vdi

let vbd_plug printer rpc session_id params =
	let vbd = Client.VBD.get_by_uuid ~rpc ~session_id ~uuid:(List.assoc "uuid" params) in
	Client.VBD.plug rpc session_id vbd

let vbd_unplug printer rpc session_id params =
	let vbd = Client.VBD.get_by_uuid ~rpc ~session_id ~uuid:(List.assoc "uuid" params) in
	let timeout =
		if List.mem_assoc "timeout" params then
			(try float_of_string (List.assoc "timeout" params) with _ -> failwith "Failed to parse parameter 'timeout': expecting a float")
		else 0. in
	let force = get_bool_param params "force" in
	let start = Unix.gettimeofday () in
	try
		(if force then Client.VBD.unplug_force else Client.VBD.unplug) rpc session_id vbd
	with Api_errors.Server_error(code, _) as e when code = Api_errors.device_detach_rejected ->
		(* enter polling mode *)
		let unplugged = ref false in
		while not(!unplugged) && (Unix.gettimeofday () -. start < timeout) do
			Thread.delay 5.;
			unplugged := not(Client.VBD.get_currently_attached rpc session_id vbd)
		done;
		if not(!unplugged) then raise e

let vbd_pause printer rpc session_id params =
	let vbd = Client.VBD.get_by_uuid ~rpc ~session_id ~uuid:(List.assoc "uuid" params) in
	let token = Client.VBD.pause rpc session_id vbd in
	printer (Cli_printer.PList [token])

let vbd_unpause printer rpc session_id params =
	let vbd = Client.VBD.get_by_uuid ~rpc ~session_id ~uuid:(List.assoc "uuid" params) in
	let token = List.assoc "token" params in
	Client.VBD.unpause rpc session_id vbd token

(* SR scan *)
let sr_scan printer rpc session_id params =
	let sr_uuid = List.assoc "uuid" params in
	let sr_ref = Client.SR.get_by_uuid rpc session_id sr_uuid in
	Client.SR.scan rpc session_id sr_ref

let parse_host_uuid ?(default_master=true) rpc session_id params =
	if List.mem_assoc "host-uuid" params then
		let host_uuid=List.assoc "host-uuid" params in
		Client.Host.get_by_uuid rpc session_id host_uuid
	else
		if default_master
		then
			let pool = List.hd (Client.Pool.get_all rpc session_id) in
			Client.Pool.get_master rpc session_id pool
		else failwith "Required parameter not found: host-uuid"

let parse_device_config params =
	(* Ack! We're supposed to use the format device-config:key=value but we need to match device-config-key=value for *)
	(* backwards compatability *)
	let len = String.length "device-config:" in
	let filter_params = List.filter (fun (p,_) -> (String.startswith "device-config" p) && (String.length p > len)) params in
	List.map (fun (k,v) -> String.sub k len (String.length k - len),v) filter_params

(* SR create destroy list param-list param-get param-set param-add param-remove *)

let sr_create fd printer rpc session_id params =
	let name_label=List.assoc "name-label" params in
	let shared = get_bool_param params "shared" in
	let host = parse_host_uuid ~default_master:shared rpc session_id params in
	let physical_size=
		try
			Record_util.bytes_of_string "physical-size" (List.assoc "physical-size" params)
		with _ -> 0L in
	let _type=List.assoc "type" params in
	let content_type = List.assoc_default "content-type" params "" in
<<<<<<< HEAD
	let shared = get_bool_param params "shared" in
=======

>>>>>>> 7bdd6a0a
	let device_config = parse_device_config params in
	(* If the device-config parameter is of the form k-filename=v, then we assume the
	   key is 'k' and the value is stored in a file named 'v' *)
	let suffix = "-filename" in
	let device_config = List.map (fun (k,v) ->
		if String.endswith suffix k then begin
			let k = String.sub k 0 (String.length k - (String.length suffix)) in
			match get_client_file fd v with
			| Some v -> k,v
			| None ->
				marshal fd (Command(PrintStderr (Printf.sprintf "File not found: %s" v)));
				failwith "File not found"
		end else (k, v)
	) device_config in
	let sm_config = read_map_params "sm-config" params in
	let sr=Client.SR.create ~rpc ~session_id ~host ~device_config ~name_label
		~name_description:""
		~physical_size ~_type ~content_type ~shared:shared ~sm_config in
	let sr_uuid=Client.SR.get_uuid ~rpc ~session_id ~self:sr in
	marshal fd (Command (Print sr_uuid))

let sr_introduce printer rpc session_id params =
	let name_label=List.assoc "name-label" params in
	let _type=List.assoc "type" params in
	let content_type = List.assoc_default "content-type" params "" in
	let uuid = List.assoc "uuid" params in
	let shared = get_bool_param params "shared" in
	let sm_config = read_map_params "sm-config" params in
	let _ = Client.SR.introduce ~rpc ~session_id ~uuid ~name_label ~name_description:"" ~_type ~content_type ~shared ~sm_config in
	printer (Cli_printer.PList [uuid])

let sr_probe printer rpc session_id params =
	let host = parse_host_uuid rpc session_id params in
	let _type = List.assoc "type" params in
	let device_config = parse_device_config params in
	let sm_config = read_map_params "sm-config" params in
	printer (Cli_printer.PList
		[Client.SR.probe ~rpc ~session_id
			~host ~_type ~device_config ~sm_config])

let sr_destroy printer rpc session_id params =
	let uuid = List.assoc "uuid" params in
	let sr = Client.SR.get_by_uuid rpc session_id uuid in
	Client.SR.destroy rpc session_id sr

let sr_forget printer rpc session_id params =
	let uuid = List.assoc "uuid" params in
	let sr = Client.SR.get_by_uuid rpc session_id uuid in
	Client.SR.forget rpc session_id sr

let sr_update printer rpc session_id params =
	let sr = Client.SR.get_by_uuid rpc session_id (List.assoc "uuid" params) in
	Client.SR.update rpc session_id sr

let sr_enable_database_replication printer rpc session_id params =
	let sr = Client.SR.get_by_uuid rpc session_id (List.assoc "uuid" params) in
	Client.SR.enable_database_replication rpc session_id sr

let sr_disable_database_replication printer rpc session_id params =
	let sr = Client.SR.get_by_uuid rpc session_id (List.assoc "uuid" params) in
	Client.SR.disable_database_replication rpc session_id sr

(* PIF destroy* list param-list param-get param-set param-add param-remove *)

let pbd_create printer rpc session_id params =
	let host_uuid = List.assoc "host-uuid" params in
	let sr_uuid = List.assoc "sr-uuid" params in

	(* Ack! We're supposed to use the format device-config:key=value but we need to match device-config-key=value for *)
	(* backwards compatability *)
	let len = String.length "device-config:" in
	let filter_params = List.filter (fun (p,_) -> (String.startswith "device-config" p) && (String.length p > len)) params in
	let device_config = List.map (fun (k,v) -> String.sub k len (String.length k - len),v) filter_params in

	let host = Client.Host.get_by_uuid rpc session_id host_uuid in
	let sr = Client.SR.get_by_uuid rpc session_id sr_uuid in
	let pbd = Client.PBD.create rpc session_id host sr device_config [] in
	let uuid = Client.PBD.get_uuid rpc session_id pbd in
	printer (Cli_printer.PList [uuid])

let pbd_destroy printer rpc session_id params =
	let uuid = List.assoc "uuid" params in
	let pbd = Client.PBD.get_by_uuid rpc session_id uuid in
	Client.PBD.destroy rpc session_id pbd

let pbd_plug printer rpc session_id params =
	let pbd = Client.PBD.get_by_uuid ~rpc ~session_id ~uuid:(List.assoc "uuid" params) in
	Client.PBD.plug rpc session_id pbd

let pbd_unplug printer rpc session_id params =
	let pbd = Client.PBD.get_by_uuid ~rpc ~session_id ~uuid:(List.assoc "uuid" params) in
	Client.PBD.unplug rpc session_id pbd

let vif_create printer rpc session_id params =
	let device = List.assoc "device" params in
	let network_uuid = List.assoc "network-uuid" params in
	let vm_uuid=List.assoc "vm-uuid" params in
	let mac=List.assoc_default "mac" params "" in
	let mac=if mac="random" then (Record_util.random_mac_local ()) else mac in
	let vm=Client.VM.get_by_uuid rpc session_id vm_uuid in
	let network=Client.Network.get_by_uuid rpc session_id network_uuid in
	let mtu = Client.Network.get_MTU rpc session_id network in
	let vif = Client.VIF.create rpc session_id device network vm mac mtu [] "" [] `network_default [] [] in
	let uuid = Client.VIF.get_uuid rpc session_id vif in
	printer (Cli_printer.PList [uuid])

let vif_destroy printer rpc session_id params =
	let uuid = List.assoc "uuid" params in
	let vif = Client.VIF.get_by_uuid rpc session_id uuid in
	Client.VIF.destroy rpc session_id vif

let vif_plug printer rpc session_id params =
	let uuid = List.assoc "uuid" params in
	let vif = Client.VIF.get_by_uuid rpc session_id uuid in
	Client.VIF.plug rpc session_id vif

let vif_unplug printer rpc session_id params =
	let uuid = List.assoc "uuid" params in
	let vif = Client.VIF.get_by_uuid rpc session_id uuid in
	let force = get_bool_param params "force" in
	(if force then Client.VIF.unplug_force else Client.VIF.unplug) rpc session_id vif

let net_create printer rpc session_id params =
	let network = List.assoc "name-label" params in
	let descr = List.assoc_default "name-description" params "" in
	let mtu = if List.mem_assoc "MTU" params then Int64.of_string (List.assoc "MTU" params) else 1500L in
	let net = Client.Network.create rpc session_id network descr mtu [] [] in
	let uuid = Client.Network.get_uuid rpc session_id net in
	printer (Cli_printer.PList [uuid])

let net_destroy printer rpc session_id params =
	let network = Client.Network.get_by_uuid rpc session_id (List.assoc "uuid" params) in
	ignore(Client.Network.destroy rpc session_id network)

let net_attach printer rpc session_id params =
	let network = Client.Network.get_by_uuid rpc session_id (List.assoc "uuid" params) in
	let host = Client.Host.get_by_uuid rpc session_id (List.assoc "host-uuid" params) in
	let () = Client.Network.attach rpc session_id network host in ()

let vm_create printer rpc session_id params =
	let name_label=List.assoc "name-label" params in
	let name_description=List.assoc_default "name-description" params "" in
	let ( ** ) = Int64.mul in
	let mib = 1024L ** 1024L in
	let memory_max = 256L ** mib in
	let memory_min = 128L ** mib in
	let vm = Client.VM.create ~rpc ~session_id ~name_label ~name_description ~user_version:0L ~is_a_template:false
		~blocked_operations:[]
		~affinity:Ref.null
		~memory_target:memory_max
		~memory_static_max:memory_max
		~memory_dynamic_max:memory_max
		~memory_dynamic_min:memory_min
		~memory_static_min:memory_min
		~vCPUs_params:[] ~vCPUs_max:1L ~vCPUs_at_startup:1L
		~actions_after_shutdown:`destroy ~actions_after_reboot:`restart ~actions_after_crash:`destroy ~pV_bootloader:""
		~pV_kernel:"" ~pV_ramdisk:"" ~pV_args:"" ~pV_bootloader_args:"" ~pV_legacy_args:"" ~hVM_boot_policy:""
		~hVM_boot_params:[] ~hVM_shadow_multiplier:1. ~platform:[] ~pCI_bus:"" ~other_config:[] ~xenstore_data:[] ~recommendations:"" ~ha_always_run:false ~ha_restart_priority:""
		~tags:[] ~protection_policy:Ref.null ~is_snapshot_from_vmpp:false
		~appliance:Ref.null
		~start_delay:0L
		~shutdown_delay:0L
		~order:0L
		~suspend_SR:Ref.null
		~version:0L
		~generation_id:"" in
	let uuid=Client.VM.get_uuid rpc session_id vm in
	printer (Cli_printer.PList [uuid])

let vm_destroy printer rpc session_id params =
	let uuid = List.assoc "uuid" params in
	let vm = Client.VM.get_by_uuid rpc session_id uuid in
	Client.VM.destroy rpc session_id vm


(* Event *)
(*
  let dodiff fd orig_values tbl reference =
  let (r,orig_tbl) = try List.find (fun (x,x_rec) -> x=reference) orig_values with _ -> ("",[]) in
  let changed = List.filter (fun (n,v) -> try v <> List.assoc n orig_tbl with _ -> true) tbl in
  List.iter (fun (n,v) -> marshal fd (Command (Print (Printf.sprintf "%s: %s\n" n v)))) changed

  let diagnostic_event_deltas fd printer rpc session_id params =
  let classes=[List.assoc "class" params] in
  let orig = match List.hd classes with
  | "vm" -> List.map (fun vm -> (Ref.string_of vm),(vm_record rpc session_id vm).fields) (Client.VM.get_all rpc session_id)
  | "vdi" -> List.map (fun vdi -> (Ref.string_of vdi),(vdi_record rpc session_id vdi).fields) (Client.VDI.get_all rpc session_id)
  | "sr" -> List.map (fun sr -> (Ref.string_of sr),(sr_record rpc session_id sr).fields) (Client.SR.get_all rpc session_id)
  | _ -> []
  in
  let orig_values = List.map (fun (r,x) -> (r,List.map (fun r -> (r.name,safe_get_field r)) x)) orig in
  Client.Event.register ~rpc ~session_id ~classes;
  while true do
  let events = Event_types.events_of_xmlrpc (Client.Event.next ~rpc ~session_id) in
  marshal fd (Command (Print (Printf.sprintf "Got %d event(s)!\n" (List.length events))));
  let doevent event =
  let tbl = match Event_helper.record_of_event event with
(*	| Event_helper.VM x -> let record = vm_record rpc session_id (Ref.of_string event.Event_types.reference) in record.set_ref x; tbl
  | Event_helper.VDI x -> let record = vdi_record rpc session_id (Ref.of_string event.Event_types.reference) in f x; tbl
  | Event_helper.SR x -> let record = sr_record rpc session_id (Ref.of_string event.Event_types.reference) in f x; tbl*)
  | _ -> failwith "bah!"
  in
  let record = List.map (fun r -> (r.name,safe_get_field r)) tbl in
  let reference = event.Event_types.reference in
  dodiff fd orig_values record reference
  in
  List.iter doevent events
  done
 *)

exception Finished

let event_wait_gen rpc session_id classname record_matches =
	(* Immediately register *)
	let classes = [classname] in
	Client.Event.register ~rpc ~session_id ~classes;

	debug "Registered for events";

	(* Check to see if the condition is already satisfied - get all objects of whatever class specified... *)
	let poll () =
		let current_tbls =
			match classname with
				| "vm" -> List.map (fun x -> (vm_record rpc session_id x).fields) (Client.VM.get_all rpc session_id)
				| "vdi" -> List.map (fun x -> (vdi_record rpc session_id x).fields) (Client.VDI.get_all rpc session_id)
				| "sr" -> List.map (fun x -> (sr_record rpc session_id x).fields) (Client.SR.get_all rpc session_id)
				| "host" -> List.map (fun x -> (host_record rpc session_id x).fields) (Client.Host.get_all rpc session_id)
				| "network" -> List.map (fun x -> (net_record rpc session_id x).fields) (Client.Network.get_all rpc session_id)
				| "vif" -> List.map (fun x -> (vif_record rpc session_id x).fields) (Client.VIF.get_all rpc session_id)
				| "pif" -> List.map (fun x -> (pif_record rpc session_id x).fields) (Client.PIF.get_all rpc session_id)
				| "vbd" -> List.map (fun x -> (vbd_record rpc session_id x).fields) (Client.VBD.get_all rpc session_id)
				| "pbd" -> List.map (fun x -> (pbd_record rpc session_id x).fields) (Client.PBD.get_all rpc session_id)
				| "pool" -> List.map (fun x -> (pool_record rpc session_id x).fields) (Client.Pool.get_all rpc session_id)
				| "task" -> List.map (fun x -> (task_record rpc session_id x).fields) (Client.Task.get_all rpc session_id)
				| "subject" -> List.map (fun x -> (subject_record rpc session_id x).fields) (Client.Subject.get_all rpc session_id)
				| "role" -> List.map (fun x -> (role_record rpc session_id x).fields) (Client.Role.get_all rpc session_id)
				| "secret" -> List.map (fun x -> (secret_record rpc session_id x).fields) (Client.Secret.get_all rpc session_id)
					(*				| "alert" -> List.map (fun x -> (alert_record rpc session_id x).fields) (Client.Alert.get_all rpc session_id) *)
				| _ -> failwith ("Cli listening for class '"^classname^"' not currently implemented")
		in

		debug "Getting all records";
		(* Records of every object of the class specified *)
		let all_recs = List.map (List.map (fun r -> (r.name,(fun () -> safe_get_field r)))) current_tbls in

		debug "Got %d records" (List.length all_recs);

		(* true if anything matches now *)
		let find_any_match recs =
			let ls = List.map record_matches recs in
			(List.length (List.filter (fun x -> x) ls)) > 0
		in
		find_any_match all_recs
	in

	finally
		(fun () ->
			if not(poll ()) then
				try
					while true do
						try
							let events = Event_types.events_of_rpc (Client.Event.next ~rpc ~session_id) in
							let doevent event =
								let tbl = match Event_helper.record_of_event event with
									| Event_helper.VM (r,Some x) -> let record = vm_record rpc session_id r in record.setrefrec (r,x); record.fields
									| Event_helper.VDI (r,Some x) -> let record = vdi_record rpc session_id r in record.setrefrec (r,x); record.fields
									| Event_helper.SR (r,Some x) -> let record = sr_record rpc session_id r in record.setrefrec (r,x); record.fields
									| Event_helper.Host (r,Some x) -> let record = host_record rpc session_id r in record.setrefrec (r,x); record.fields
									| Event_helper.Network (r,Some x) -> let record = net_record rpc session_id r in record.setrefrec (r,x); record.fields
									| Event_helper.VIF (r,Some x) -> let record = vif_record rpc session_id r in record.setrefrec (r,x); record.fields
									| Event_helper.PIF (r,Some x) -> let record = pif_record rpc session_id r in record.setrefrec (r,x); record.fields
									| Event_helper.VBD (r,Some x) -> let record = vbd_record rpc session_id r in record.setrefrec (r,x); record.fields
									| Event_helper.PBD (r,Some x) -> let record = pbd_record rpc session_id r in record.setrefrec (r,x); record.fields
									| Event_helper.Pool (r,Some x) -> let record = pool_record rpc session_id r in record.setrefrec (r,x); record.fields
									| Event_helper.Task (r,Some x) -> let record = task_record rpc session_id r in record.setrefrec (r,x); record.fields
									| Event_helper.Secret (r,Some x) -> let record = secret_record rpc session_id r in record.setrefrec (r,x); record.fields
									| _ -> failwith ("Cli listening for class '"^classname^"' not currently implemented")
								in
								let record = List.map (fun r -> (r.name,fun () -> safe_get_field r)) tbl in
								if record_matches record then raise Finished
							in
							List.iter doevent (List.filter (fun e -> e.Event_types.snapshot <> None) events)
						with Api_errors.Server_error(code, _) when code = Api_errors.events_lost ->
							debug "Got EVENTS_LOST; reregistering";
							Client.Event.unregister ~rpc ~session_id ~classes;
							Client.Event.register ~rpc ~session_id ~classes;
							if poll() then raise Finished
					done
				with Finished -> ()
		) (fun () -> Client.Event.unregister ~rpc ~session_id ~classes) (* We're done. Unregister and finish *)


let event_wait printer rpc session_id params =
	let classname=List.assoc "class" params in
	let filter_params = List.filter (fun (p,_) -> not (List.mem p ("class"::stdparams))) params in

	(* Each filter_params is a key value pair:
	   (key, value) if the user entered "key=value"
	   (key, "/=" value) if the user entered "key=/=value"
	   We now parse these into a slightly nicer form *)

	let filter_params = List.map
		(fun (key, value) ->
			if String.startswith "/=" value then begin
				let key' = key in
				let value' = String.sub value 2 (String.length value - 2) in
				`NotEquals, key', value'
			end else begin
				`Equals, key, value
			end) filter_params in

	(* This returns true if the record matches the cmd line constraints *)
	let record_matches record =
		let matches = List.map (fun (operator, p,v) ->
			if not(List.mem_assoc p record)
			then failwith (Printf.sprintf "key missing: %s" p);
			let v' = List.assoc p record () in match operator with
				| `NotEquals -> v <> v'
				| `Equals -> v = v') filter_params in
		alltrue matches
	in
	event_wait_gen rpc session_id classname record_matches



(* TASK list *)



(* Convenience functions *)
let select_vms ?(include_control_vms = false) ?(include_template_vms = false) rpc session_id params ignore_params =
	(* Make sure we don't select a template or control domain by mistake *)
	let params = if not include_control_vms  then ("is-control-domain", "false") :: params else params in
	let params = if not include_template_vms then ("is-a-template"    , "false") :: params else params in

	let do_filter params =
		let vms = Client.VM.get_all_records_where rpc session_id "true" in
		let all_recs = List.map (fun (vm,vm_r) -> let r = vm_record rpc session_id vm in r.setrefrec (vm,vm_r); r) vms in
		(* Filter on everything on the cmd line except params=... *)
		let filter_params = List.filter (fun (p,_) ->
			let p' =
				try
					let i = String.index p ':' in
					String.sub p 0 i
				with Not_found -> p
			in
			not (List.mem p' (stdparams @ ignore_params))
		) params in
		(* Filter all the records *)
		List.fold_left filter_records_on_fields all_recs filter_params
	in

	(* try matching vm=<name or uuid> first *)
	if List.mem_assoc "vm" params
	then
		try [vm_record rpc session_id (Client.VM.get_by_uuid rpc session_id (List.assoc "vm" params))]
		with _ -> do_filter (List.map (fun (k,v) -> if k="vm" then ("name-label",v) else (k,v)) params)
	else
		do_filter params


let select_hosts rpc session_id params ignore_params =
	(* try matching host=<name or uuid> first *)
	let do_filter params =
		let hosts = Client.Host.get_all_records_where rpc session_id "true" in
		let all_recs = List.map (fun (host,host_r) -> let r = host_record rpc session_id host in r.setrefrec (host,host_r); r) hosts in

		let filter_params = List.filter (fun (p,_) ->
			let stem=List.hd (String.split ':' p) in not (List.mem stem (stdparams @ ignore_params))) params in
		(* Filter all the records *)
		List.fold_left filter_records_on_fields all_recs filter_params
	in

	if List.mem_assoc "host" params
	then
		try [host_record rpc session_id (Client.Host.get_by_uuid rpc session_id (List.assoc "host" params))]
		with _ -> do_filter (List.map (fun (k,v) -> if k="host" then ("name-label",v) else (k,v)) params)
	else
		do_filter params

let select_vm_geneva rpc session_id params =
	if List.mem_assoc "vm-name" params then
		begin
			let vmname = List.assoc "vm-name" params in
			let vms = Client.VM.get_all rpc session_id in
			let vm = List.filter (fun vm -> Client.VM.get_name_label rpc session_id vm = vmname) vms in
			if List.length vm = 0 then
				failwith ("VM with name '"^vmname^"' not found")
			else if List.length vm > 1 then
				failwith ("Multiple VMs with name '"^vmname^"' found")
			else
				vm_record rpc session_id (List.hd vm)
		end
	else if List.mem_assoc "vm-id" params then
		begin
			let vmid = List.assoc "vm-id" params in
			try
				vm_record rpc session_id (Client.VM.get_by_uuid rpc session_id vmid)
			with
					e -> failwith ("Failed to find VM with id '"^vmid^"'")
		end
	else
		(failwith ("Must select a VM using either vm-name or vm-id: params="
		^(String.concat "," (List.map (fun (a,b) -> a^"="^b) params))))

exception Multiple_failure of (string * string) list

let format_message msg =
	Printf.sprintf "Message: time=%s priority=%Ld name='%s'" (Date.to_string msg.API.message_timestamp)
		(msg.API.message_priority) (msg.API.message_name)

let wrap_op printer pri rpc session_id op e =
	let now = (Unix.gettimeofday ()) in
	let result = op e in
	let msgs = try Client.Message.get ~rpc ~session_id ~cls:`VM ~obj_uuid:(safe_get_field (field_lookup e.fields "uuid")) ~since:(Date.of_float now) with _ -> [] in
	List.iter (fun (ref,msg) ->
		if msg.API.message_priority < pri
		then printer (Cli_printer.PStderr (format_message msg ^ "\n"))) msgs;
	result

let do_multiple op set =
	let fails = ref [] in
	let append_fail e msg =
		let uuid = safe_get_field (field_lookup e.fields "uuid") in
		fails := (uuid, msg) :: !fails
	in
	(* do every operations and record every failure *)
	let ret = List.map (fun e ->
		try
			Some (op e);
		with
			| Api_errors.Server_error(code, params) as exn -> (
				match Cli_util.get_server_error code params with
					| None           -> append_fail e (ExnHelper.string_of_exn exn)
					| Some (msg, ps) -> append_fail e (msg ^ "\n" ^ (String.concat "\n" ps))
			); None
			| exn -> append_fail e (ExnHelper.string_of_exn exn); None
	) set in

	let success = List.fold_left (fun acc e -> match e with None -> acc | Some x -> x :: acc) [] ret in
	if !fails <> [] then raise (Multiple_failure (!fails));
	success

let do_vm_op ?(include_control_vms = false) ?(include_template_vms = false)
		printer rpc session_id op params ?(multiple=true) ignore_params =
	let msg_prio = try Int64.of_string (List.assoc "message-priority" params) with _ -> 5L in
	let op = wrap_op printer msg_prio rpc session_id op in
	try
		let vms = select_vms ~include_control_vms ~include_template_vms rpc session_id params ignore_params in
		match List.length vms with
			| 0 -> failwith "No matching VMs found"
			| 1 -> [ op (List.hd vms) ]
			| _ ->
				if multiple && get_bool_param params "multiple" then
					do_multiple op vms
				else
					failwith
						(if not multiple
						then "Multiple matches VMs found. Operation can only be performed on one VM at a time"
						else "Multiple matches VMs found. --multiple required to complete the operation")
	with
		| Records.CLI_failed_to_find_param name ->
			failwith ("Parameter '"^name^"' is not a field of the VM class. Failed to select VM for operation.")

let do_host_op rpc session_id op params ?(multiple=true) ignore_params =
	let hosts = select_hosts rpc session_id params ignore_params in
	match List.length hosts with
		| 0 -> failwith "No matching hosts found"
		| 1 -> [ op 1 (List.hd hosts) ]
		| _ ->
			if multiple && get_bool_param params "multiple" then
				do_multiple (op (List.length hosts)) hosts
			else
				failwith
					(if not multiple
					then "Multiple matching hosts found. Operation can only be performed on one host at a time"
					else "Multiple matching hosts found. --multiple required to complete the operation")

(* Execute f; if we get a no_hosts_available error then print a vm diagnostic table and reraise exception *)
let hook_no_hosts_available printer rpc session_id vm f =
	try
		f ()
	with
			(Api_errors.Server_error(code,params) as e) ->
				if code=Api_errors.no_hosts_available then
					begin
						printer (Cli_printer.PList ["There are no suitable hosts to start this VM on.";
						"The following table provides per-host reasons for why the VM could not be started:";""]);
						print_vm_host_report printer rpc session_id vm;
					end;
				raise e

let vm_compute_memory_overhead printer rpc session_id params =
	ignore
		(do_vm_op ~include_control_vms:true printer rpc session_id
			(fun vm ->
				let memory_overhead = Client.VM.compute_memory_overhead
					rpc session_id (vm.getref ()) in
				printer (Cli_printer.PMsg (Int64.to_string memory_overhead))
			)
			params []
		)

let vm_memory_dynamic_range_set printer rpc session_id params =
	let min = Record_util.bytes_of_string "min" (List.assoc "min" params)
	and max = Record_util.bytes_of_string "max" (List.assoc "max" params) in
	ignore
		(do_vm_op ~include_control_vms:true ~include_template_vms:true
			printer rpc session_id
			(fun vm ->
				Client.VM.set_memory_dynamic_range rpc session_id
					(vm.getref ()) min max)
			params ["min"; "max"])

let vm_memory_static_range_set printer rpc session_id params =
	let min = Record_util.bytes_of_string "min" (List.assoc "min" params)
	and max = Record_util.bytes_of_string "max" (List.assoc "max" params) in
	ignore
		(do_vm_op ~include_control_vms:true ~include_template_vms:true
			printer rpc session_id
			(fun vm ->
				Client.VM.set_memory_static_range rpc session_id
					(vm.getref ()) min max)
			params ["min"; "max"])

let vm_memory_limits_set printer rpc session_id params =
	let extract key =
		Record_util.bytes_of_string key (List.assoc key params) in
	let static_min = extract "static-min"
	and static_max = extract "static-max"
	and dynamic_min = extract "dynamic-min"
	and dynamic_max = extract "dynamic-max" in
	ignore
		(do_vm_op ~include_control_vms:true ~include_template_vms:true
			printer rpc session_id
			(fun vm ->
				Client.VM.set_memory_limits rpc session_id (vm.getref ())
					static_min static_max dynamic_min dynamic_max)
			params ["static-min"; "static-max"; "dynamic-min"; "dynamic-max"])

let vm_memory_target_set printer rpc session_id params =
	let target = Record_util.bytes_of_string "target"
		(List.assoc "target" params) in
	ignore (do_vm_op ~include_control_vms:true printer rpc session_id
		(fun vm ->
			Client.VM.set_memory_dynamic_range rpc session_id
				(vm.getref ()) target target) params ["target"]
	)

let vm_memory_target_wait printer rpc session_id params =
	ignore (do_vm_op ~include_control_vms:true printer rpc session_id
		(fun vm ->
			let vm=vm.getref () in
			Client.VM.wait_memory_target_live rpc session_id vm) params [])

let data_source_to_kvs ds =
	["name_label",ds.API.data_source_name_label;
	"name_description",ds.API.data_source_name_description;
	"enabled",string_of_bool ds.API.data_source_enabled;
	"standard",string_of_bool ds.API.data_source_standard;
	"min",string_of_float ds.API.data_source_min;
	"max",string_of_float ds.API.data_source_max;
	"units",ds.API.data_source_units;
	]

let vm_data_source_list printer rpc session_id params =
	ignore(do_vm_op ~include_control_vms:true printer rpc session_id ~multiple:false
		(fun vm ->
			let vm=vm.getref () in
			let dss =Client.VM.get_data_sources rpc session_id vm in
			let output = List.map data_source_to_kvs dss in
			printer (Cli_printer.PTable output)) params [])

let vm_data_source_record printer rpc session_id params =
	ignore(do_vm_op ~include_control_vms:true printer rpc session_id ~multiple:false
		(fun vm ->
			let vm=vm.getref () in
			let ds=List.assoc "data-source" params in
			Client.VM.record_data_source rpc session_id vm ds) params ["data-source"])

let vm_data_source_query printer rpc session_id params =
	ignore(do_vm_op ~include_control_vms:true printer rpc session_id ~multiple:false
		(fun vm ->
			let vm=vm.getref () in
			let ds=List.assoc "data-source" params in
			let value = Client.VM.query_data_source rpc session_id vm ds in
			printer (Cli_printer.PList [Printf.sprintf "%f" value])) params ["data-source"])

let vm_data_source_forget printer rpc session_id params =
	ignore(do_vm_op ~include_control_vms:true printer rpc session_id ~multiple:false
		(fun vm ->
			let vm=vm.getref () in
			let ds=List.assoc "data-source" params in
			Client.VM.forget_data_source_archives rpc session_id vm ds) params ["data-source"])

let host_data_source_list printer rpc session_id params =
	ignore(do_host_op rpc session_id ~multiple:false
		(fun _ host ->
			let host=host.getref () in
			let dss =Client.Host.get_data_sources rpc session_id host in
			let output = List.map data_source_to_kvs dss in
			printer (Cli_printer.PTable output)) params [])

let host_data_source_record printer rpc session_id params =
	ignore(do_host_op rpc session_id ~multiple:false
		(fun _ host ->
			let host=host.getref () in
			let ds=List.assoc "data-source" params in
			Client.Host.record_data_source rpc session_id host ds) params ["data-source"])

let host_data_source_query printer rpc session_id params =
	ignore(do_host_op rpc session_id ~multiple:false
		(fun _ host ->
			let host=host.getref () in
			let ds=List.assoc "data-source" params in
			let value = Client.Host.query_data_source rpc session_id host ds in
			printer (Cli_printer.PList [Printf.sprintf "%f" value])) params ["data-source"])

let host_data_source_forget printer rpc session_id params =
	ignore(do_host_op rpc session_id ~multiple:false
		(fun _ host ->
			let host=host.getref () in
			let ds=List.assoc "data-source" params in
			Client.Host.forget_data_source_archives rpc session_id host ds) params ["data-source"])


let host_compute_free_memory printer rpc session_id params =
	ignore (do_host_op rpc session_id ~multiple:false (
		fun _ host ->
			let host = host.getref () in
			let free_memory = Client.Host.compute_free_memory rpc session_id host in
			printer (Cli_printer.PMsg (Int64.to_string free_memory))
	) params [])

let host_compute_memory_overhead printer rpc session_id params =
	ignore
		(do_host_op rpc session_id ~multiple:false
			(fun _ host ->
				let host = host.getref () in
				let memory_overhead = Client.Host.compute_memory_overhead
					rpc session_id host in
				printer (Cli_printer.PMsg (Int64.to_string memory_overhead))
			)
			params []
		)

let host_get_server_certificate printer rpc session_id params =
	ignore (do_host_op rpc session_id ~multiple:false
		(fun _ host ->
			let host = host.getref () in
			printer
				(Cli_printer.PMsg
					(Client.Host.get_server_certificate rpc session_id host)))
		params [])

let host_get_sm_diagnostics printer rpc session_id params =
	ignore (do_host_op rpc session_id ~multiple:false
		(fun _ host ->
			let host = host.getref () in
			printer
				(Cli_printer.PMsg
					(Client.Host.get_sm_diagnostics rpc session_id host)))
		params [])

let host_get_thread_diagnostics printer rpc session_id params =
	ignore (do_host_op rpc session_id ~multiple:false
		(fun _ host ->
			let host = host.getref () in
			printer
				(Cli_printer.PMsg
					(Client.Host.get_thread_diagnostics rpc session_id host)))
		params [])

let host_sm_dp_destroy printer rpc session_id params =
	let dp = List.assoc "dp" params in
	let allow_leak = get_bool_param params "allow-leak" in
	ignore (do_host_op rpc session_id ~multiple:false
		(fun _ host ->
			let host = host.getref () in
			Client.Host.sm_dp_destroy rpc session_id host dp allow_leak)
		params ["dp"; "allow-leak"])

let vm_memory_shadow_multiplier_set printer rpc session_id params =
	let multiplier = (try float_of_string (List.assoc "multiplier" params) with _ -> failwith "Failed to parse parameter 'multiplier': expecting a float") in
	let (_: unit list) = do_vm_op printer rpc session_id
		(fun vm ->
			let vm = vm.getref () in
			Client.VM.set_shadow_multiplier_live rpc session_id vm multiplier) params ["multiplier"] in
	()

let vm_query_services printer rpc session_id params =
	ignore(do_vm_op printer rpc session_id
		(fun vm ->
			let vm=vm.getref () in
			let record = Client.VM.query_services rpc session_id vm in
			printer (Cli_printer.PTable [ ("Type", "Name") :: record ])
		) params [])

let vm_start printer rpc session_id params =
	let force = get_bool_param params "force" in
	let paused = get_bool_param params "paused" in
	ignore(do_vm_op printer rpc session_id
		(fun vm ->
			let vm=vm.getref () in
			let task =
				if List.mem_assoc "on" params
				then
					let host = get_host_by_name_or_id rpc session_id (List.assoc "on" params) in
					Client.Async.VM.start_on rpc session_id vm (host.getref()) paused force
				else
					Client.Async.VM.start rpc session_id vm paused force in
			hook_no_hosts_available printer rpc session_id vm
				(fun () ->
					waiter printer rpc session_id params task
				)
		) params ["on"; "paused"; "progress"])

let vm_suspend printer rpc session_id params =
	ignore(do_vm_op printer rpc session_id (fun vm ->
		let task = Client.Async.VM.suspend rpc session_id (vm.getref ()) in
		waiter printer rpc session_id params task
	) params ["progress"])

let vm_resume printer rpc session_id params =
	let force = get_bool_param params "force" in
	ignore(do_vm_op printer rpc session_id
		(fun vm ->
			if List.mem_assoc "on" params then
				let host = get_host_by_name_or_id rpc session_id (List.assoc "on" params) in
				let task = Client.Async.VM.resume_on rpc session_id (vm.getref()) (host.getref()) false force in
				waiter printer rpc session_id params task
			else
				let vm=vm.getref() in
				hook_no_hosts_available printer rpc session_id vm
					(fun ()->
						let task = Client.Async.VM.resume rpc session_id vm false force in
						waiter printer rpc session_id params task
					)
		) params ["on"; "progress"])

let vm_pause printer rpc session_id params =
	ignore(do_vm_op printer rpc session_id (fun vm -> Client.VM.pause rpc session_id (vm.getref ())) params [])

let vm_unpause printer rpc session_id params =
	ignore(do_vm_op printer rpc session_id (fun vm -> Client.VM.unpause rpc session_id (vm.getref ())) params [])

let vm_install_real printer rpc session_id template name description params =

	let sr_ref =
		if Client.VM.get_is_a_snapshot rpc session_id template then
			if false
				|| (List.mem_assoc "sr-name-label" params
				|| List.mem_assoc "sr-uuid" params) then
				failwith "Do not use the sr-name-label or sr-uuid argument when installing from a snapshot. By default, it will install each new disk on the same SR as the corresponding snapshot disks."
			else Some Ref.null
		else None in

	let sr_ref = match sr_ref with
		| Some _ -> sr_ref
		| None ->
			if List.mem_assoc "sr-uuid" params then
				let uuid = List.assoc "sr-uuid" params in
				Some (Client.SR.get_by_uuid rpc session_id uuid)
			else None in

	let sr_ref =
		if List.mem_assoc "sr-name-label" params then
			let name = List.assoc "sr-name-label" params in
			match Client.SR.get_by_name_label rpc session_id name with
			| [] -> failwith "No SR with that name-label found"
			| sr_list -> match sr_ref with
				| Some sr ->
					if List.mem sr sr_list then sr_ref
					else failwith "SR specified via sr-uuid doesn't have the name specified via sr-name-label"
				| None ->
					if List.length sr_list > 1 then
						failwith "Multiple SRs with that name-label found"
					else Some (List.hd sr_list)
		else sr_ref in

	let suspend_sr_ref = match sr_ref with
		| Some sr ->
			let ref_is_valid = Server_helpers.exec_with_new_task
				~session_id "Checking suspend_SR validity"
				(fun __context -> Db.is_valid_ref __context sr)
			in
			if ref_is_valid then
				(* sr-uuid and/or sr-name-label was specified - use this as the suspend_SR *)
				sr
			else
				(* Template is a snapshot - copy the suspend_SR from the template *)
				Client.VM.get_suspend_SR rpc session_id template
		| None ->
			(* Not a snapshot and no sr-uuid or sr-name-label specified - copy the suspend_SR from the template *)
			  Client.VM.get_suspend_SR rpc session_id template in

	(* It's fine that we still don't have a SR information till this step, we'll do
	   a VM.clone instead of VM.copy. However we need to figure out sr_uuid for
	   provisioning disks if any. *)
	let sr_uuid = match sr_ref with
		| Some r when r <> Ref.null -> Client.SR.get_uuid rpc session_id r
		| _ ->
			  match get_default_sr_uuid rpc session_id with
			  | Some uuid -> uuid
			  | None ->
				    match Xapi_templates.get_template_record rpc session_id template
				    with
				    | None | Some {Xapi_templates.disks = []} -> Ref.string_of Ref.null
				    | _ -> failwith "Failed to find a valid default SR for the \
Pool. Please provide an sr-name-label or sr-uuid parameter." in

	let new_vm =
		match sr_ref with
		| Some r when r <> Ref.null ->
			  Client.VM.copy rpc session_id template name r
		| _ ->
			  Client.VM.clone rpc session_id template name in

	try
		Client.VM.set_name_description rpc session_id new_vm description;
		Client.VM.set_suspend_SR rpc session_id new_vm suspend_sr_ref;
		rewrite_provisioning_xml rpc session_id new_vm sr_uuid;
		Client.VM.provision rpc session_id new_vm;
		(* Client.VM.start rpc session_id new_vm false true; *)  (* stop install starting VMs *)

		(* copy BIOS strings if needed *)
		if List.mem_assoc "copy-bios-strings-from" params then begin
			let host = Client.Host.get_by_uuid rpc session_id (List.assoc "copy-bios-strings-from" params) in
			Client.VM.copy_bios_strings rpc session_id new_vm host
		end;
		let vm_uuid = Client.VM.get_uuid rpc session_id new_vm in
		printer (Cli_printer.PList [vm_uuid])
	with e ->
		(try Client.VM.destroy rpc session_id new_vm with _ -> ());
		raise e


(* The process of finding the VM in this case is special-cased since we want to call the
 * params 'template-name', like a foreign key, sort of *)
let vm_install printer rpc session_id params =
	(* Filter on everything on the cmd line except params=... *)
	let template =
		if List.mem_assoc "template-uuid" params
		then
			try
				Client.VM.get_by_uuid rpc session_id (List.assoc "template-uuid" params)
			with _ -> failwith "Cannot find template"
		else
			begin
				let filter_params = [("is-a-template", "true"); ("is-control-domain", "false")] in
				let vms = Client.VM.get_all_records_where rpc session_id "true" in
				let all_recs = List.map (fun (vm,vm_r) -> let r = vm_record rpc session_id vm in r.setrefrec (vm,vm_r); r) vms in
				let find_by_name name =
					let templates = List.fold_left filter_records_on_fields all_recs (("name-label",name)::filter_params) in
					match List.length templates with
							0 -> failwith "No templates matched"
						| 1 -> (List.hd templates).getref ()
						| _ -> failwith "More than one matching template found"
				in

				if (List.mem_assoc "template-name-label" params) || (List.mem_assoc "template-name" params)
				then
					let template_name =
						if List.mem_assoc "template-name-label" params
						then (List.assoc "template-name-label" params)
						else (List.assoc "template-name" params) in
					find_by_name template_name
				else if List.mem_assoc "template" params
				then
					try
						Client.VM.get_by_uuid rpc session_id (List.assoc "template" params)
					with _ ->
						find_by_name (List.assoc "template" params)
				else
					failwith "Template must be specified by parameter 'template-uuid', 'template-name', 'template-name-label' or 'template'"
			end
	in

	if not (Client.VM.get_is_a_template rpc session_id template) then failwith "Can only install from templates";
	let new_name = List.assoc "new-name-label" params in
	let new_description = "Installed via xe CLI" in (* Client.VM.get_name_description rpc session_id template in *)
	vm_install_real printer rpc session_id template new_name new_description params

let console fd printer rpc session_id params =
	let c = match select_vms ~include_control_vms:true rpc session_id params [] with
		| [ vm_r ] ->
			let vm = vm_r.getref () in
			let cs = Client.VM.get_consoles rpc session_id vm in
			begin
				try
					List.find (fun c -> Client.Console.get_protocol rpc session_id c = `vt100) cs
				with Not_found ->
					marshal fd (Command (PrintStderr "No text console available\n"));
					raise (ExitWithError 1)
			end
		| [] ->
			marshal fd (Command (PrintStderr "No VM found\n"));
			raise (ExitWithError 1)
		| _ :: _ ->
			marshal fd (Command (PrintStderr "Multiple VMs found: please narrow your request to one VM.\n"));
			raise (ExitWithError 1)
	in
	let vm = Client.Console.get_VM rpc session_id c in
	let vm_name_label = Client.VM.get_name_label rpc session_id vm in
	marshal fd (Command (Print (Printf.sprintf "Connecting to console on VM %s. Press Ctrl + ']' to quit." vm_name_label)));
	let l = Client.Console.get_location rpc session_id c in
	let uri = Printf.sprintf "%s&session_id=%s" l (Ref.string_of session_id) in
	marshal fd (Command (HttpConnect uri));
	let response = ref (Response Wait) in
	while !response = Response Wait do response := unmarshal fd done;
	match !response with
		| Response OK -> ()
		| _ ->
			failwith "Failure"


let vm_uninstall_common fd printer rpc session_id params vms =
	let toremove = ref [] in
	let toprint = ref [] in
	(* Destroy the disks too *)
	let choose_objects_to_delete vm =
		let vbds=Client.VM.get_VBDs rpc session_id vm in

		let string_of_vdi vdi =
			(* add extra text if the VDI is being shared *)
			let r = Client.VDI.get_record rpc session_id vdi in
			Printf.sprintf "VDI: %s (%s) %s" r.API.vDI_uuid r.API.vDI_name_label
				(if List.length r.API.vDI_VBDs <= 1 then "" else " ** WARNING: disk is shared by other VMs") in
		let string_of_vm vm =
			let r = Client.VM.get_record rpc session_id vm in
			Printf.sprintf "VM : %s (%s)" r.API.vM_uuid r.API.vM_name_label in

		(* NB If a VDI is deleted then the VBD may be GCed at any time. *)
		let vdis = List.concat (List.map
			(fun vbd ->
				try
					(* We only destroy VDIs where VBD.other_config contains 'owner' *)
					let other_config = Client.VBD.get_other_config rpc session_id vbd in
					let vdi = Client.VBD.get_VDI rpc session_id vbd in
					(* Double-check the VDI actually exists *)
					ignore(Client.VDI.get_uuid rpc session_id vdi);
					if List.mem_assoc Xapi_globs.owner_key other_config
					then [ vdi ] else [ ]
				with _ -> []) vbds) in
		let suspend_VDI =
			try
				let vdi = Client.VM.get_suspend_VDI rpc session_id vm in
				ignore (Client.VDI.get_uuid rpc session_id vdi);
				vdi
			with _ -> Ref.null in
		let output = string_of_vm vm :: (List.map string_of_vdi vdis) @ (if suspend_VDI = Ref.null then [] else [string_of_vdi suspend_VDI]) in
		toprint := !toprint @ output;
		let destroy () =
			if Client.VM.get_power_state rpc session_id vm <> `Halted then Client.VM.hard_shutdown rpc session_id vm;
			Client.VM.destroy rpc session_id vm;
			List.iter (fun vdi -> Client.VDI.destroy rpc session_id vdi) vdis;
			if suspend_VDI <> Ref.null then try Client.VDI.destroy rpc session_id suspend_VDI with _ -> ()
		in
		toremove := !toremove @ [destroy];
	in
	List.iter choose_objects_to_delete vms;
	marshal fd (Command (Print "The following items are about to be destroyed"));
	List.iter (fun s -> marshal fd (Command (Print s))) !toprint;
	if get_bool_param params "force" then
		(List.iter (fun f -> f ()) !toremove; marshal fd (Command (Print "All objects destroyed")))
	else
		begin
			if user_says_yes fd
			then (List.iter (fun f -> f ()) !toremove; marshal fd (Command (Print "All objects destroyed")))
		end

let vm_uninstall fd printer rpc session_id params =
	let vms = do_vm_op printer rpc session_id (fun vm -> vm.getref()) params [] in
	let snapshots = List.flatten (List.map (fun vm -> Client.VM.get_snapshots rpc session_id vm) vms) in
	vm_uninstall_common fd printer rpc session_id params (vms @ snapshots)

let template_uninstall fd printer rpc session_id params =
	let uuid = List.assoc "template-uuid" params in
	let vm = Client.VM.get_by_uuid rpc session_id uuid in
	vm_uninstall_common fd printer rpc session_id params [ vm ]

let vm_clone_aux clone_op cloned_string printer include_template_vms rpc session_id params =
	let new_name = List.assoc "new-name-label" params in
	let desc = try Some (List.assoc "new-name-description" params) with _ -> None in
	let new_vms = do_vm_op printer ~include_template_vms rpc session_id
		(fun vm -> clone_op ~rpc ~session_id ~vm: (vm.getref()) ~new_name) params ["new-name-label"; "new-name-description"] in
	ignore (may (fun desc -> Client.VM.set_name_description rpc session_id (List.hd new_vms) desc) desc);
	printer (Cli_printer.PList (List.map (fun vm -> Client.VM.get_uuid rpc session_id vm) new_vms))

let vm_clone printer = vm_clone_aux Client.VM.clone "Cloned " printer true
let vm_snapshot printer = vm_clone_aux Client.VM.snapshot "Snapshotted " printer false
let vm_snapshot_with_quiesce printer = vm_clone_aux Client.VM.snapshot_with_quiesce "Snapshotted" printer false
let vm_checkpoint printer = vm_clone_aux Client.VM.checkpoint "Checkpointed " printer false

let get_snapshot_uuid params =
	if List.mem_assoc "snapshot-uuid" params
	then List.assoc "snapshot-uuid" params
	else if List.mem_assoc "uuid" params
	then List.assoc "uuid" params
	else raise (failwith "Required parameter not found: snapshot-uuid or uuid.")

let snapshot_revert printer rpc session_id params =
	let snap_uuid = get_snapshot_uuid params in
	let snap_ref = Client.VM.get_by_uuid rpc session_id snap_uuid in
	Client.VM.revert ~rpc ~session_id ~snapshot:snap_ref

let snapshot_op op printer rpc session_id params =
	let new_name = List.assoc "new-name-label" params in
	let desc = if List.mem_assoc "new-name-description" params then Some (List.assoc "new-name-description" params) else None in
	let uuid = get_snapshot_uuid params in
	let ref = Client.VM.get_by_uuid ~rpc ~session_id ~uuid in
	let new_ref = op ~rpc ~session_id ~vm:ref ~new_name in
	ignore (may (fun desc -> Client.VM.set_name_description rpc session_id new_ref desc) desc);
	let new_uuid = Client.VM.get_uuid ~rpc ~session_id ~self:new_ref in
	printer (Cli_printer.PList [new_uuid])

let snapshot_clone printer = snapshot_op Client.VM.clone printer

let snapshot_copy printer rpc session_id params =
	let sr = if List.mem_assoc "sr-uuid" params then Client.SR.get_by_uuid rpc session_id (List.assoc "sr-uuid" params) else Ref.null in
	let op = Client.VM.copy ~sr:sr in
	snapshot_op op printer rpc session_id params

let snapshot_destroy printer rpc session_id params =
	let snap_uuid = get_snapshot_uuid params in
	let snap_ref = Client.VM.get_by_uuid rpc session_id snap_uuid in
	if Client.VM.get_power_state rpc session_id snap_ref <> `Halted then Client.VM.hard_shutdown ~rpc ~session_id ~vm:snap_ref;
	Client.VM.destroy ~rpc ~session_id ~self:snap_ref

let snapshot_uninstall fd printer rpc session_id params =
	let snap_uuid = get_snapshot_uuid params in
	let snap_ref = Client.VM.get_by_uuid rpc session_id snap_uuid in
	vm_uninstall_common fd printer rpc session_id params [snap_ref]

let vm_copy printer rpc session_id params =
	let new_name = List.assoc "new-name-label" params in
	let desc = try Some (List.assoc "new-name-description" params) with _ -> None in
	let sr = if List.mem_assoc "sr-uuid" params then Client.SR.get_by_uuid rpc session_id (List.assoc "sr-uuid" params) else Ref.null in
	let new_vms = do_vm_op printer ~multiple:false ~include_template_vms:true rpc session_id (fun vm -> Client.VM.copy rpc session_id (vm.getref()) new_name sr) params ["new-name-label"; "sr-uuid"; "new-name-description"] in
	ignore (may (fun desc -> Client.VM.set_name_description rpc session_id (List.hd new_vms) desc) desc);
	printer (Cli_printer.PList (List.map (fun vm -> Client.VM.get_uuid rpc session_id vm) new_vms))

let vm_reset_powerstate printer rpc session_id params =
	if not (List.mem_assoc "force" params) then
		failwith "This operation is extremely dangerous and may cause data loss. This operation must be forced (use --force).";
	ignore (do_vm_op printer rpc session_id (fun vm -> Client.VM.power_state_reset rpc session_id (vm.getref())) params [])

let snapshot_reset_powerstate printer rpc session_id params =
	if not (List.mem_assoc "force" params) then
		failwith "This operation is extremely dangerous and may cause data loss. This operation must be forced (use --force).";
	let snapshot_uuid = get_snapshot_uuid params in
	let snapshot = Client.VM.get_by_uuid rpc session_id snapshot_uuid in
	Client.VM.power_state_reset rpc session_id snapshot

let vm_shutdown printer rpc session_id params =
	let force = get_bool_param params "force" in
	ignore(if force
	then do_vm_op printer rpc session_id (fun vm -> Client.Async.VM.hard_shutdown rpc session_id (vm.getref()) |> waiter printer rpc session_id params) params ["progress"]
	else do_vm_op printer rpc session_id (fun vm -> Client.Async.VM.clean_shutdown rpc session_id (vm.getref()) |> waiter printer rpc session_id params) params ["progress"])

let vm_reboot printer rpc session_id params =
	let force = get_bool_param params "force" in
	ignore(if force
	then do_vm_op printer rpc session_id (fun vm -> Client.VM.hard_reboot rpc session_id (vm.getref())) params []
	else do_vm_op printer rpc session_id (fun vm -> Client.VM.clean_reboot rpc session_id (vm.getref())) params [])

let vm_compute_maximum_memory printer rpc session_id params =
	let total = Record_util.bytes_of_string "total" (List.assoc "total" params) in
	let approximate = get_bool_param params "approximate" in
	ignore(do_vm_op printer rpc session_id
		(fun vm ->
			let max = Client.VM.maximise_memory rpc session_id (vm.getref()) total approximate in
			printer (Cli_printer.PList [Printf.sprintf "%Ld" max]))
		params [ "total"; "approximate" ])

let vm_retrieve_wlb_recommendations printer rpc session_id params =
	let table vm =
		List.map (fun (host,recom) -> (Client.Host.get_name_label rpc session_id host, String.concat " " recom))
			(Client.VM.retrieve_wlb_recommendations rpc session_id (vm.getref()))
	in
	try
		let vms = select_vms rpc session_id params [] in
		match List.length vms with
			| 0 -> failwith "No matching VMs found"
			| 1 -> printer (Cli_printer.PTable [("Host", "Stars, RecID, ZeroScoreReason") :: table (List.hd vms)])
			| _ -> failwith "Multiple VMs found. Operation can only be performed on one VM at a time"
	with
		| Records.CLI_failed_to_find_param name ->
			failwith ("Parameter '"^name^"' is not a field of the VM class. Failed to select VM for operation.")

let vm_migrate_sxm_params = ["remote-master"; "remote-username"; "vif"; "remote-password";
							 "remote-network"; "destination-sr-uuid"; "vdi"]

let vm_migrate printer rpc session_id params =
	(* Hack to match host-uuid and host-name for backwards compatibility *)
	let params = List.map (fun (k, v) -> if (k = "host-uuid") || (k = "host-name") then ("host", v) else (k, v)) params in
	let options = List.map_assoc_with_key (string_of_bool +++ bool_of_string) (List.restrict_with_default "false" ["force"; "live"] params) in
	(* If we specify all of: remote-master, remote-username, remote-password
	   then we're using the new codepath *)
	if List.mem_assoc "remote-master" params && (List.mem_assoc "remote-username" params)
		&& (List.mem_assoc "remote-password" params) then begin
			printer (Cli_printer.PMsg "Performing a Storage XenMotion migration. Your VM's VDIs will be migrated with the VM.");
			let ip = List.assoc "remote-master" params in
			let remote_rpc xml =
				let open Xmlrpc_client in
				let http = xmlrpc ~version:"1.0" "/" in
				XMLRPC_protocol.rpc ~srcstr:"cli" ~dststr:"dst_xapi" ~transport:(SSL(SSL.make ~use_fork_exec_helper:false (), ip, 443)) ~http xml in
			let username = List.assoc "remote-username" params in
			let password = List.assoc "remote-password" params in
			let remote_session = Client.Session.login_with_password remote_rpc username password "1.3" "" in
			finally
				(fun () ->
					let host, host_record =
						let all = Client.Host.get_all_records remote_rpc remote_session in
						if List.mem_assoc "host" params then begin
							let x = List.assoc "host" params in
							try
								List.find (fun (_, h) -> h.API.host_hostname = x || h.API.host_name_label = x || h.API.host_uuid = x) all
							with Not_found ->
								failwith (Printf.sprintf "Failed to find host: %s" x)
						end else begin
							List.hd all
						end in
					let network, network_record =
						let all = Client.Network.get_all_records remote_rpc remote_session in
						if List.mem_assoc "remote-network" params then begin
							let x = List.assoc "remote-network" params in
							try
								List.find (fun (_, net) -> net.API.network_bridge = x || net.API.network_name_label = x || net.API.network_uuid = x) all
							with Not_found ->
								failwith (Printf.sprintf "Failed to find network: %s" x)
						end else begin
							let pifs = host_record.API.host_PIFs in
							let management_pifs = List.filter (fun pif -> 
								Client.PIF.get_management remote_rpc remote_session pif) pifs in
							if List.length management_pifs = 0 then 
								failwith (Printf.sprintf "Could not find management PIF on host %s" (host_record.API.host_uuid));
							let pif = List.hd management_pifs in
							let net = Client.PIF.get_network remote_rpc remote_session pif in
							(net, Client.Network.get_record remote_rpc remote_session net)
						end in
					let vif_map = List.map (fun (vif_uuid,net_uuid) ->
						let vif = Client.VIF.get_by_uuid rpc session_id vif_uuid in
						let net = Client.Network.get_by_uuid remote_rpc remote_session net_uuid in
						vif,net) (read_map_params "vif" params) in

					let vdi_map = List.map (fun (vdi_uuid,sr_uuid) ->
						let vdi = Client.VDI.get_by_uuid rpc session_id vdi_uuid in
						let sr = Client.SR.get_by_uuid remote_rpc remote_session sr_uuid in
						vdi,sr) (read_map_params "vdi" params) in

					let default_sr =
						if List.mem_assoc "destination-sr-uuid" params
						then let sr_uuid = List.assoc "destination-sr-uuid" params in
							 try Some (Client.SR.get_by_uuid remote_rpc remote_session sr_uuid)
							 with _ -> failwith (Printf.sprintf "Couldn't find destination SR: %s" sr_uuid)
						else try let pools = Client.Pool.get_all remote_rpc remote_session in
								 printer (Cli_printer.PMsg "Selecting remote pool's default SR for migrating VDIs") ;
								 Some (Client.Pool.get_default_SR remote_rpc remote_session
										   (List.hd pools))
						     with _ -> None in

					let vdi_map = match default_sr with
						| None -> vdi_map
						| Some default_sr ->
							  let vms = select_vms rpc session_id params
								  ( "host" :: "host-uuid" :: "host-name" :: "live"
									:: vm_migrate_sxm_params ) in
							  if vms = [] then failwith "No matching VMs found" ;
							  let vbds = Client.VM.get_VBDs rpc session_id ((List.hd vms).getref ()) in
							  let vbds = List.filter (fun vbd ->
								  not (Client.VBD.get_empty rpc session_id vbd)) vbds in
							  let vdis = List.map
								  (fun vbd -> Client.VBD.get_VDI rpc session_id vbd) vbds in
							  List.map (fun vdi ->
								  if List.mem_assoc vdi vdi_map
								  then (vdi, List.assoc vdi vdi_map)
								  else (vdi, default_sr)
							  ) vdis in

					let params = List.filter (fun (s,_) -> if String.length s < 5 then true 
						else let start = String.sub s 0 4 in start <> "vif:" && start <> "vdi:") params in
					printer (Cli_printer.PMsg (Printf.sprintf "Will migrate to remote host: %s, using remote network: %s. Here is the VDI mapping:" host_record.API.host_name_label network_record.API.network_name_label));
					List.iter (fun (vdi,sr) ->
						printer (Cli_printer.PMsg (Printf.sprintf "VDI %s -> SR %s"
						                           (Client.VDI.get_uuid rpc session_id vdi)
						                           (Client.SR.get_uuid remote_rpc remote_session sr))))
						vdi_map ;
					let token = Client.Host.migrate_receive remote_rpc remote_session host network options in
					ignore(do_vm_op ~include_control_vms:true printer rpc session_id (fun vm -> Client.VM.migrate_send rpc session_id (vm.getref ()) token true vdi_map vif_map options)
						params (["host"; "host-uuid"; "host-name"; "live"] @ vm_migrate_sxm_params))
				)
				(fun () -> Client.Session.logout remote_rpc remote_session)
		end else begin
			if not (List.mem_assoc "host" params) then failwith "No destination host specified";
			let host = (get_host_by_name_or_id rpc session_id (List.assoc "host" params)).getref () in

			ignore(do_vm_op ~include_control_vms:true printer rpc session_id (fun vm -> Client.VM.pool_migrate rpc session_id (vm.getref ()) host options)
				params ["host"; "host-uuid"; "host-name"; "live"])
		end
let vm_disk_list_aux vm is_cd_list printer rpc session_id params =
	let vbds = List.filter (fun vbd -> Client.VBD.get_type rpc session_id vbd = (if is_cd_list then `CD else `Disk)) (vm.record()).API.vM_VBDs in
	let vbdrecords = List.map (fun vbd-> (vbd_record rpc session_id vbd)) vbds in
	let vdirecords = List.map (fun vbd ->
		if not (Client.VBD.get_empty rpc session_id vbd) then Some (vdi_record rpc session_id (Client.VBD.get_VDI rpc session_id vbd)) else None) vbds in
	(* Hack - convert 'vbd-params' to 'params' *)
	let params' = List.map (fun (a,b) -> if a="vbd-params" then ("params",b) else (a,b)) params in
	let selectedvbd = select_fields params' vbdrecords
		(if is_cd_list
		then ["uuid"; "vm-name-label"; "userdevice"; "empty"]
		else ["uuid"; "vm-name-label"; "userdevice"])
	in
	let params' = List.map (fun (a,b) -> if a="vdi-params" then ("params",b) else (a,b)) params in
	let rec doit vbds vdis n =
		match (vbds,vdis) with
			| ([],[]) -> ()
			| (vbd::vbds,vdi::vdis) ->
				let disk = (if is_cd_list then "CD " else "Disk ")^string_of_int n in
				printer (Cli_printer.PMsg (disk ^ " VBD:"));
				printer (Cli_printer.PTable [(List.map print_field vbd)]);
				(* Only print out the VDI if there is one - empty cds don't have one *)
				begin
					match vdi with
							Some vdi ->
								let selectedvdi = List.hd (select_fields params' [vdi] ["uuid"; "name-label"; "virtual-size"; "sr-name-label"]) in
								printer (Cli_printer.PMsg (disk ^ " VDI:"));
								printer (Cli_printer.PTable [(List.map print_field selectedvdi)]);
						| None -> ()
				end;
				doit vbds vdis (n+1)
			| _ -> (failwith "Unexpected mismatch in list length in vm_disk_list")
	in doit selectedvbd vdirecords 0

let vm_disk_list is_cd_list printer rpc session_id params =
	let op vm = vm_disk_list_aux vm is_cd_list printer rpc session_id params in
	let ( _ : unit list) = do_vm_op printer rpc session_id op params ["vbd-params";"vdi-params"] in ()

let snapshot_disk_list is_cd_list printer rpc session_id params =
	let snapshot_uuid = get_snapshot_uuid params in
	let snapshot_ref = Client.VM.get_by_uuid rpc session_id snapshot_uuid in
	let snapshot = vm_record rpc session_id snapshot_ref in
	vm_disk_list_aux snapshot is_cd_list printer rpc session_id params

let vm_crashdump_list printer rpc session_id params =
	let op vm =
		let records = List.map (fun crashdump -> (crashdump_record rpc session_id crashdump).fields) (vm.record()).API.vM_crash_dumps in
		printer (Cli_printer.PTable (List.map (List.map print_field) records))
	in
	ignore(do_vm_op printer rpc session_id op params [])

(* Disk add creates a VDI with the size, sr specified. The name and sector size
 * can be optionally specified. A VBD is then creased with the device name as specified *)
let vm_disk_add printer rpc session_id params =
	(* Required params *)
	let vdi_size = Record_util.bytes_of_string "disk-size" (List.assoc "disk-size" params) in
	let vbd_device = List.assoc "device" params in
	let sr =
		if List.mem_assoc "sr-uuid" params then
			let sr_uuid = List.assoc "sr-uuid" params in
			Client.SR.get_by_uuid rpc session_id sr_uuid
		else
			match get_default_sr_uuid rpc session_id with
				| Some x -> Client.SR.get_by_uuid rpc session_id x
				| None -> failwith "No default Pool SR set; you must specify an SR on the commandline"
	in
	(* Optional params *)
	let vdi_name = "Created by xe" in
	let op vm =
		let vm=vm.getref() in
		let vmuuid = Client.VM.get_uuid ~rpc ~session_id ~self:vm in
		let sm_config = [ Xapi_globs._sm_vm_hint, vmuuid ] in
		let vdi = Client.VDI.create ~rpc ~session_id ~name_label:vdi_name ~name_description:vdi_name ~sR:sr ~virtual_size:vdi_size ~_type:`user ~sharable:false ~read_only:false ~other_config:[] ~xenstore_data:[] ~sm_config ~tags:[] in
		try
			let _ =
				create_owner_vbd_and_plug rpc session_id vm vdi
					vbd_device false `RW `Disk true "" [] in
			()
		with
				e ->
					Client.VDI.destroy rpc session_id vdi;
					raise e
	in
	ignore(do_vm_op printer rpc session_id op params ["sr-uuid";"device";"disk-size"])

let vm_disk_remove printer rpc session_id params =
	let device = List.assoc "device" params in
	let op vm =
		let vm=vm.getref() in
		let vm_record = Client.VM.get_record rpc session_id vm in
		let vbd_to_remove = List.filter (fun x -> device = Client.VBD.get_userdevice rpc session_id x) vm_record.API.vM_VBDs in
		if List.length vbd_to_remove < 1 then (failwith "Disk not found") else
			let vbd = List.nth vbd_to_remove 0 in
			let vdi = Client.VBD.get_VDI rpc session_id vbd in
			Client.VBD.destroy rpc session_id vbd;
			Client.VDI.destroy rpc session_id vdi
	in
	ignore(do_vm_op printer rpc session_id op params ["device"])

let vm_disk_detach printer rpc session_id params =
	let device = List.assoc "device" params in
	let op vm =
		let vm_record = vm.record () in
		let vbd_to_remove = List.filter (fun x -> device = Client.VBD.get_userdevice rpc session_id x) vm_record.API.vM_VBDs in
		if List.length vbd_to_remove < 1 then (failwith "Disk not found") else
			let vbd = List.nth vbd_to_remove 0 in
			Client.VBD.destroy rpc session_id vbd
	in
	ignore(do_vm_op printer rpc session_id op params ["device"])

let vm_disk_resize printer rpc session_id params =
	let device = List.assoc "device" params in
	let new_size = Record_util.bytes_of_string "disk-size" (List.assoc "disk-size" params) in
	let op vm =
		let vm_record = vm.record () in
		let vbd_to_resize = List.filter (fun x -> device = Client.VBD.get_userdevice rpc session_id x) vm_record.API.vM_VBDs in
		if List.length vbd_to_resize < 1 then (failwith "Disk not found") else
			let vbd = List.nth vbd_to_resize 0 in
			let vdi = Client.VBD.get_VDI rpc session_id vbd in
			Client.VDI.resize rpc session_id vdi new_size
	in
	ignore(do_vm_op printer rpc session_id op params ["device";"disk-size"])

let vm_cd_remove printer rpc session_id params =
	let disk_name = List.assoc "cd-name" params in
	let op vm =
		let vm_record = vm.record () in
		let vbd_to_remove = List.filter
			(fun x ->
				try
					let vdi = (Client.VBD.get_VDI rpc session_id x) in
					let sr = (Client.VDI.get_SR rpc session_id vdi) in
					("iso"=Client.SR.get_content_type rpc session_id sr) &&
						(disk_name = Client.VDI.get_name_label rpc session_id vdi)
				with _ (* VDI handle invalid *) -> disk_name="<EMPTY>") vm_record.API.vM_VBDs in
		if List.length vbd_to_remove < 1 then raise (failwith "Disk not found") else
			let vbd = List.nth vbd_to_remove 0 in
			Client.VBD.destroy rpc session_id vbd
	in
	ignore(do_vm_op printer rpc session_id op params ["cd-name"])

let vm_cd_add printer rpc session_id params =
	let cd_name = List.assoc "cd-name" params in
	let vdis = Client.VDI.get_by_name_label rpc session_id cd_name in
	let vdis = List.filter (fun vdi -> let sr = Client.VDI.get_SR rpc session_id vdi in "iso"=Client.SR.get_content_type rpc session_id sr) vdis in
	(if List.length vdis = 0 then (failwith ("CD "^cd_name^" not found!")));
	let vdi = List.nth vdis 0 in
	let op vm = create_vbd_and_plug
		rpc session_id (vm.getref()) vdi (List.assoc "device" params) false `RO `CD true "" []
	in
	ignore(do_vm_op printer rpc session_id op params ["cd-name";"device";"cd-location"])
		(* cd-location was a geneva-style param *)

let vm_cd_eject printer rpc session_id params =
	let op vm =
		let vm_record = vm.record () in
		let vbds = vm_record.API.vM_VBDs in
		let cdvbds = List.filter (fun vbd -> Client.VBD.get_type rpc session_id vbd = `CD) vbds in
		if List.length cdvbds = 0 then (failwith "No CDs found");
		if List.length cdvbds > 1 then (failwith "Two or more CDs found. Please use vbd-eject");
		let cd = List.hd cdvbds in
		Client.VBD.eject rpc session_id cd
	in
	ignore(do_vm_op printer rpc session_id op params [])

let vm_cd_insert printer rpc session_id params =
	let cd_name = List.assoc "cd-name" params in
	let vdis =
		Client.VDI.get_by_name_label rpc session_id cd_name in
	let vdis = List.filter (fun vdi -> let sr = Client.VDI.get_SR rpc session_id vdi in "iso"=Client.SR.get_content_type rpc session_id sr) vdis in
	(if List.length vdis = 0 then (failwith ("CD "^cd_name^" not found")));
	(if List.length vdis > 1 then (failwith ("Multiple CDs named "^cd_name^" found. Please use vbd-insert and specify uuids")));
	let op vm =
		let vm_record = vm.record () in
		let vbds = vm_record.API.vM_VBDs in
		let cdvbds = List.filter (fun vbd -> (Client.VBD.get_type rpc session_id vbd = `CD) && (Client.VBD.get_empty rpc session_id vbd)) vbds in
		if List.length cdvbds = 0 then (failwith "No empty CD devices found");
		if List.length cdvbds > 1 then (failwith "Two or more empty CD devices found. Please use vbd-insert");
		let cd = List.hd cdvbds in
		Client.VBD.insert rpc session_id cd (List.hd vdis)
	in
	ignore(do_vm_op printer rpc session_id op params ["cd-name"])

let host_careful_op op fd printer rpc session_id params =
	let uuid = List.assoc "uuid" params in
	let host = Client.Host.get_by_uuid rpc session_id uuid in
	let pool = List.hd (Client.Pool.get_all rpc session_id) in
	let _ (* unused variable 'pool_master' *) = Client.Pool.get_master rpc session_id pool in
	(* if pool_master = host then failwith "Cannot forget pool master"; *)

	let force = get_bool_param params "force" in

	let go () = ignore (op ~rpc ~session_id ~self:host) in

	if force
	then go ()
	else begin
		(* Best-effort attempt to warn the user *)
		marshal fd (Command (Print "WARNING: A host should only be forgotten if it is physically unrecoverable;"));
		marshal fd (Command (Print "WARNING: if possible, Hosts should be 'ejected' from the Pool instead."));
		marshal fd (Command (Print "WARNING: Once a host has been forgotten it will have to be re-installed."));
		marshal fd (Command (Print "WARNING: This operation is irreversible."));
		if user_says_yes fd
		then go ()
	end

let host_forget x = host_careful_op Client.Host.destroy x
let host_declare_dead x = host_careful_op (fun ~rpc ~session_id ~self -> Client.Host.declare_dead ~rpc ~session_id ~host:self) x

let host_license_view printer rpc session_id params =
	let host =
		if List.mem_assoc "host-uuid" params then
			Client.Host.get_by_uuid rpc session_id (List.assoc "host-uuid" params)
		else
			get_host_from_session rpc session_id in
	let params = Client.Host.get_license_params rpc session_id host in
	(* CA-26992 hide 'sockets' and 'sku_type' *)
	let tohide = [ "sockets"; "sku_type" ] in
	let params = List.filter (fun (x, _) -> not (List.mem x tohide)) params in
	printer (Cli_printer.PTable [params])

let with_license_server_changes printer rpc session_id params hosts f =
	(* Save the original license server details for each host;
	 * in case of failure we will need to roll back. *)
	let current_license_servers =
		List.map
			(fun host -> (host, Client.Host.get_license_server rpc session_id host))
			hosts
	in
	(* Set any new license server address across the pool. *)
	if List.mem_assoc "license-server-address" params then begin
		let address = List.assoc "license-server-address" params in
		List.iter
			(fun host ->
				Client.Host.remove_from_license_server rpc session_id host "address";
				Client.Host.add_to_license_server rpc session_id host "address" address)
			hosts
	end;
	(* Set any new license server port across the pool. *)
	if List.mem_assoc "license-server-port" params then begin
		let port = List.assoc "license-server-port" params in
		let port_int = try int_of_string port with _ -> -1 in
		if port_int < 0 || port_int > 65535 then
			printer (Cli_printer.PStderr "NOTE: The given port number is invalid; reverting to the current value.\n")
		else begin
			List.iter
				(fun host ->
					Client.Host.remove_from_license_server rpc session_id host "port";
					Client.Host.add_to_license_server rpc session_id host "port" port)
				hosts
		end
	end;
	let now = (Unix.gettimeofday ()) in
	try
		f rpc session_id
	with
	| Api_errors.Server_error (name, args) as e
			when name = Api_errors.license_checkout_error ->
		(* Put back original license_server_details *)
		List.iter
			(fun (host, license_server) ->
				Client.Host.set_license_server rpc session_id host license_server)
			current_license_servers;
		let alerts = Client.Message.get_since rpc session_id (Date.of_float now) in
		let print_if_checkout_error (ref, msg) =
			if false
				|| msg.API.message_name = (fst Api_messages.v6_rejected)
				|| msg.API.message_name = (fst Api_messages.v6_comm_error)
			then
				printer (Cli_printer.PStderr (msg.API.message_body ^ "\n"))
		in
		if alerts = []
		then raise e
		else begin
			List.iter print_if_checkout_error alerts;
			raise (ExitWithError 1)
		end
	| Api_errors.Server_error (name, args) as e
			when name = Api_errors.invalid_edition ->
		let editions = (V6client.get_editions "host_apply_edition")
			|> List.map (fun (x, _, _, _) -> x)
			|> String.concat ", "
		in
		printer (Cli_printer.PStderr ("Valid editions are: " ^ editions ^ "\n"));
		raise e
	| e -> raise e

let host_apply_edition printer rpc session_id params =
	let host =
		if List.mem_assoc "host-uuid" params then
			Client.Host.get_by_uuid rpc session_id (List.assoc "host-uuid" params)
		else
			get_host_from_session rpc session_id in
	let edition = List.assoc "edition" params in
	with_license_server_changes printer rpc session_id params [host]
		(fun rpc session_id -> Client.Host.apply_edition rpc session_id host edition false)

let host_all_editions printer rpc session_id params =
	let editions = List.map (fun (e, _, _, _) -> e) (V6client.get_editions "host_all_editions") in
	printer (Cli_printer.PList editions)

let host_evacuate printer rpc session_id params =
	ignore (do_host_op rpc session_id ~multiple:false
		(fun _ host ->
			Client.Host.evacuate rpc session_id (host.getref ()))
		params [])

let host_get_vms_which_prevent_evacuation printer rpc session_id params =
	let uuid = List.assoc "uuid" params in
	let host = Client.Host.get_by_uuid rpc session_id uuid in
	let vms = Client.Host.get_vms_which_prevent_evacuation rpc session_id host in

	let op (vm, error) =
		let error = String.concat "," error in
		let record = vm_record rpc session_id vm in
		let extra_field = make_field ~name:"reason" ~get:(fun () -> error) () in
		let record = { record with fields = record.fields @ [ extra_field ] } in
		let selected = List.hd (select_fields params [record] [ "uuid"; "name-label"; "reason"]) in
		let table = List.map print_field selected in
		printer (Cli_printer.PTable [table])
	in
	ignore(List.iter op vms)

let host_retrieve_wlb_evacuate_recommendations printer rpc session_id params =
	let uuid = List.assoc "uuid" params in
	let host = Client.Host.get_by_uuid rpc session_id uuid in
	let vms = Client.Host.retrieve_wlb_evacuate_recommendations rpc session_id host in
	let table = List.map (fun (vm, result) ->
		Printf.sprintf "%s (%s)" (Client.VM.get_uuid rpc session_id vm) (Client.VM.get_name_label rpc session_id vm),
		String.concat " " result) vms in
	printer (Cli_printer.PTable [ ("VM", "[Host, RecID] / Error") :: table ])

let host_shutdown_agent printer rpc session_id params =
	ignore(Client.Host.shutdown_agent rpc session_id)

let vdi_import fd printer rpc session_id params =
	let filename = List.assoc "filename" params in
	let vdi = Client.VDI.get_by_uuid rpc session_id (List.assoc "uuid" params) in
	let make_command task_id =
		let prefix = uri_of_someone rpc session_id Master in
		let uri = Printf.sprintf "%s%s?session_id=%s&task_id=%s&vdi=%s"
			prefix Constants.import_raw_vdi_uri (Ref.string_of session_id)
			(Ref.string_of task_id) (Ref.string_of vdi) in
		debug "requesting HttpPut('%s','%s')" filename uri;
		HttpPut (filename, uri) in
	ignore(track_http_operation fd rpc session_id make_command "VDI import")

let wait_for_task_complete rpc session_id task_id =
	let finished () =
		match (Client.Task.get_status rpc session_id task_id) with
				`success | `failure | `cancelled -> true
			| _ -> false in
	(* All successes and failures are communicated via the task object *)
	while not (finished ()) do
		Thread.delay 1.0
	done

let download_file ~__context rpc session_id task fd filename uri label =
	marshal fd (Command (HttpGet (filename, uri)));
	let response = ref (Response Wait) in
	while !response = Response Wait do response := unmarshal fd done;
	let ok =
		match !response with
			| Response OK -> true
			| Response Failed ->
				(* Need to check whether the thin cli managed to contact the server
				   or not. If not, we need to mark the task as failed *)
				if Client.Task.get_progress rpc session_id task < 0.0
				then Db_actions.DB_Action.Task.set_status ~__context ~self:task ~value:`failure;
				false
			| _ -> false
	in
	wait_for_task_complete rpc session_id task;

	(* Check the server status -- even if the client thinks it's ok, we need
	   to check that the server does too. *)
	match Client.Task.get_status rpc session_id task with
		| `success ->
			if ok
			then
				(if filename <> "" then
					marshal fd (Command (Print (Printf.sprintf "%s succeeded" label))))
			else
				(marshal fd (Command (PrintStderr (Printf.sprintf "%s failed, unknown error.\n" label)));
				raise (ExitWithError 1))
		| `failure ->
			let result = Client.Task.get_error_info rpc session_id task in
			if result = []
			then
				marshal fd (Command (PrintStderr (Printf.sprintf "%s failed, unknown error\n" label)))
			else
				raise (Api_errors.Server_error ((List.hd result),(List.tl result)))
		| `cancelled ->
			marshal fd (Command (PrintStderr (Printf.sprintf "%s cancelled\n" label)));
			raise (ExitWithError 1)
		| _ ->
			marshal fd (Command (PrintStderr "Internal error\n")); (* should never happen *)
			raise (ExitWithError 1)

let download_file_with_task fd rpc session_id filename uri query label
		task_name =
	let task = Client.Task.create rpc session_id task_name "" in

	(* Initially mark the task progress as -1.0. The first thing the HTTP handler does it to mark it as zero *)
	(* This is used as a flag to show that the 'ownership' of the task has been passed to the handler, and it's *)
	(* not our responsibility any more to mark the task as completed/failed/etc. *)
	let __context = Context.make task_name in
	Db_actions.DB_Action.Task.set_progress ~__context ~self:task ~value:(-1.0);
	finally
		(fun () ->
			download_file ~__context rpc session_id task fd filename
				(Printf.sprintf "%s?session_id=%s&task_id=%s%s%s" uri
					(Ref.string_of session_id)
					(Ref.string_of task)
					(if query = "" then "" else "&")
					query)
				label)
		(fun () -> Client.Task.destroy rpc session_id task)

let pool_retrieve_wlb_report fd printer rpc session_id params =
	let report = List.assoc "report" params in
	let filename = List.assoc_default "filename" params "" in
	let other_params =
		List.filter
			(fun (k, _) -> not (List.mem k (["report"; "filename"] @ stdparams)))
			params
	in
	ignore (report, filename, other_params);
	raise (Api_errors.Server_error (Api_errors.message_removed, []))

let pool_retrieve_wlb_diagnostics fd printer rpc session_id params =
	let filename = List.assoc_default "filename" params "" in
	ignore filename;
	raise (Api_errors.Server_error (Api_errors.message_removed, []))

let vm_import fd printer rpc session_id params =
	let sr =
		if List.mem_assoc "sr-uuid" params
		then Client.SR.get_by_uuid rpc session_id (List.assoc "sr-uuid" params)
		else
			match Cli_util.get_default_sr_uuid rpc session_id with
				| Some uuid ->  Client.SR.get_by_uuid rpc session_id uuid
				| None -> raise (Cli_util.Cli_failure "No SR specified and Pool default SR is null")
	in
	let _type = if List.mem_assoc "type" params
		then List.assoc "type" params
		else "default" in
	if (Vpx.serverType_of_string _type) <> Vpx.XenServer then begin
		let username = List.assoc "host-username" params in
		let password = List.assoc "host-password" params in
		let remote_config = read_map_params "remote-config" params in
		Client.VM.import_convert rpc session_id _type username password sr remote_config
		end
	else begin
		let filename = List.assoc "filename" params in
		let full_restore = get_bool_param params "preserve" in
		let vm_metadata_only = get_bool_param params "metadata" in
		let force = get_bool_param params "force" in
		let dry_run = get_bool_param params "dry-run" in
		if not vm_metadata_only && dry_run then begin
			marshal fd (Command (PrintStderr "Only metadata import function support dry-run\n"));
			raise (ExitWithError 1)
		end;

		(* Special-case where the user accidentally sets filename=<path to ova.xml file> *)
		let filename =
			if String.endswith "ova.xml" (String.lowercase filename)
			then String.sub filename 0 (String.length filename - (String.length "ova.xml"))
			else filename in

		marshal fd (Command (Load (filename ^ "/ova.xml")));
		match unmarshal fd with
			| Response OK ->
					debug "Looking like a Zurich/Geneva XVA";
					(* Zurich/Geneva style XVA import *)
					(* If a task was passed in, use that - else create a new one. UI uses "task_id" to pass reference [UI uses ThinCLI for Geneva import];
						xe now allows task-uuid on cmd-line *)
					let using_existing_task = (List.mem_assoc "task_id" params) || (List.mem_assoc "task-uuid" params) in
					let importtask =
						if List.mem_assoc "task_id" params
						then (Ref.of_string (List.assoc "task_id" params))
						else if List.mem_assoc "task-uuid" params then Client.Task.get_by_uuid rpc session_id (List.assoc "task-uuid" params)
						else Client.Task.create rpc session_id "Import of Zurich/Geneva style XVA" ""
					in

					(* Initially mark the task progress as -1.0. The first thing the import handler does it to mark it as zero *)
					(* This is used as a flag to show that the 'ownership' of the task has been passed to the handler, and it's *)
					(* not our responsibility any more to mark the task as completed/failed/etc. *)
					let __context = Context.make "import" in
					Db_actions.DB_Action.Task.set_progress ~__context ~self:importtask ~value:(-1.0);

					Pervasiveext.finally (fun () ->
						begin
							let buffer = get_chunks fd in
							begin
								try
									let vm, vdis = Xva.of_xml (Xml.parse_string buffer) in
									(* Only import the first VM *)
									let vm = List.hd vm in
									let disks = List.sort compare (List.map (fun x -> x.Xva.device) vm.Xva.vbds) in
									let host =
										if sr<>Ref.null
										then Importexport.find_host_for_sr ~__context sr
										else Helpers.get_localhost __context
									in
									let address = Client.Host.get_address rpc session_id host in
									(* Although it's inefficient use a loopback HTTP connection *)
									debug "address is: %s" address;
									let request = Xapi_http.http_request
										~cookie:(["session_id", Ref.string_of session_id;
															"task_id", Ref.string_of importtask] @
																(if sr <> Ref.null then [ "sr_id", Ref.string_of sr ] else []))
										Http.Put Constants.import_uri in
									(* Stream the disk data from the client *)
									let writer (response, sock) =
										try
											(* First add the metadata file *)
											let hdr = Tar_unix.Header.make Xva.xml_filename (Int64.of_int (String.length buffer)) in
											Tar_unix.write_block hdr (fun ofd -> Unixext.really_write_string ofd buffer) sock;
											List.iter
												(fun vdi ->
													let counter = ref 0 in
													let finished = ref false in
													while not(!finished) do
														(* Nb.
														* The check for task cancelling is done here in the cli server. This is due to the fact that we've got
														* 3 parties talking to one another here: the thin cli, the cli server and the import handler. If the
														* import handler was checking, it would close its socket on task cancelling. This only happens after
														* each chunk is sent. Unfortunately the cli server wouldn't notice until it had already requested the
														* data from the thin cli, and would have to wait for it to finish sending its chunk before it could
														* alert it to the failure. *)

														(let l=Client.Task.get_current_operations rpc session_id importtask in
															if List.exists (fun (_,x) -> x=`cancel) l then raise (Api_errors.Server_error(Api_errors.task_cancelled,[])));

														(* Cancelling will close the connection, which will be interpreted by the import handler as failure *)

														let chunk = Printf.sprintf "%s/chunk-%09d.gz" vdi !counter in
														marshal fd (Command (Load (filename ^ "/" ^ chunk)));
														match unmarshal fd with
															| Response OK ->
																	(* A single chunk always follows the OK *)
																	let length = match unmarshal fd with
																		| Blob (Chunk x) -> x
																		| _ -> failwith "Thin CLI protocol error"
																	in
																	let hdr = Tar_unix.Header.make chunk (Int64.of_int32 length) in
																	Tar_unix.write_block hdr
																		(fun ofd ->
																			let limit = Int64.of_int32 length in
																			let total_bytes = Unixext.copy_file ~limit fd ofd in
																			debug "File %s has size %Ld; we received %Ld%s" chunk limit total_bytes
																				(if limit = total_bytes then "" else " ** truncated **")
																		)
																		sock;
																	(match unmarshal fd with | Blob End -> () | _ -> (failwith "Thin CLI protocol error"));
																	incr counter
															| Response Failed ->
																	finished := true
															| m ->
																	debug "Protocol failure: unexpected: %s" (string_of_message m)
													done) disks;
											Tar_unix.write_end sock;
											true
										with e ->
											debug "vm_import caught %s while writing data" (Printexc.to_string e);
											false
									in

									let open Xmlrpc_client in
									let transport = SSL(SSL.make ~use_stunnel_cache:true ~task_id:(Ref.string_of (Context.get_task_id __context)) (), address, !Xapi_globs.https_port) in
									let stream_ok = with_transport transport (with_http request writer) in
									if not stream_ok then
										begin
											(* If the progress is negative, we never got to talk to the import handler, and must complete *)
											(* the task ourselves *)
											if Client.Task.get_progress rpc session_id importtask < 0.0
											then Db_actions.DB_Action.Task.set_status ~__context ~self:importtask ~value:`failure;
										end;

									wait_for_task_complete rpc session_id importtask;
									(match Client.Task.get_status rpc session_id importtask with
										| `success ->
												if stream_ok then
													let result = Client.Task.get_result rpc session_id importtask in
													let vmrefs = API.Legacy.From.ref_VM_set "" (Xml.parse_string result) in
													let uuids = List.map (fun vm -> Client.VM.get_uuid rpc session_id vm) vmrefs in
													marshal fd (Command (Print (String.concat "," uuids)))
												else
													begin
														marshal fd (Command (PrintStderr "Warning: Streaming failed, but task succeeded. Manual check required.\n"));
														raise (ExitWithError 1)
													end
										| `failure ->
												let result = Client.Task.get_error_info rpc session_id importtask in
												if result = [] then
													begin
														marshal fd (Command (PrintStderr "Import failed, unknown error\n"));
														raise (ExitWithError 1)
													end
												else Cli_util.server_error (List.hd result) (List.tl result) fd
										| `cancelled ->
												marshal fd (Command (PrintStderr "Import cancelled\n"));
												raise (ExitWithError 1)
										| _ ->
												marshal fd (Command (PrintStderr "Internal error\n")); (* should never happen *)
												raise (ExitWithError 1))
								with e ->
									marshal fd (Command (Debug ("Caught exception: " ^ (Printexc.to_string e))));
									marshal fd (Command (PrintStderr "Failed to import directory-format XVA\n"));
									debug "Import failed with exception: %s" (Printexc.to_string e);
									(if (Db_actions.DB_Action.Task.get_progress ~__context ~self:importtask = (-1.0))
									then TaskHelper.failed ~__context:(Context.from_forwarded_task importtask) (Api_errors.import_error_generic,[(Printexc.to_string e)])
									);
									raise (ExitWithError 2)
							end
						end)
						(fun () ->
							if using_existing_task then () else Client.Task.destroy rpc session_id importtask)
			| Response Failed ->
			(* possibly a Rio import *)
					let make_command task_id =
						let prefix = uri_of_someone rpc session_id Master in
						let uri = Printf.sprintf "%s%s?session_id=%s&task_id=%s&restore=%b&force=%b&dry_run=%b%s"
							prefix
							(if vm_metadata_only then Constants.import_metadata_uri else Constants.import_uri)
							(Ref.string_of session_id) (Ref.string_of task_id) full_restore force dry_run
							(if sr <> Ref.null then "&sr_id=" ^ (Ref.string_of sr) else "") in
						debug "requesting HttpPut('%s','%s')" filename uri;
						HttpPut (filename, uri) in
					let importtask =
						if List.mem_assoc "task-uuid" params then
							Some (Client.Task.get_by_uuid rpc session_id (List.assoc "task-uuid" params))
						else None (* track_http_operation will create one for us *) in
					let result = track_http_operation ?use_existing_task:importtask fd rpc session_id make_command "VM import" in
					let vmrefs = API.Legacy.From.ref_VM_set "" (Xml.parse_string result) in
					let uuids = List.map (fun vm -> Client.VM.get_uuid rpc session_id vm) vmrefs in
					let uuids = if uuids = [] && dry_run then ["xxxxxxxx-xxxx-xxxx-xxxx-xxxxxxxxxxxx"] else uuids in
					marshal fd (Command (Print (String.concat "," uuids)))
			| _ -> failwith "Thin CLI protocol error"
	end

let blob_get fd printer rpc session_id params =
	let blob_uuid = List.assoc "uuid" params in
	let blob_ref = Client.Blob.get_by_uuid rpc session_id blob_uuid in
	let filename = List.assoc "filename" params in
	let __context = Context.make "import" in
	let blobtask = Client.Task.create rpc session_id (Printf.sprintf "Obtaining blob, ref=%s" (Ref.string_of blob_ref)) "" in
	Db_actions.DB_Action.Task.set_progress ~__context ~self:blobtask ~value:(-1.0);

	let bloburi = Printf.sprintf "%s?session_id=%s&task_id=%s&ref=%s"
		(Constants.blob_uri) (Ref.string_of session_id) (Ref.string_of blobtask) (Ref.string_of blob_ref)
	in
	finally
		(fun () ->
			marshal fd (Command (HttpGet (filename, bloburi)));
			let response = ref (Response Wait) in
			while !response = Response Wait do response := unmarshal fd done;
			let ok = match !response with
				| Response OK -> true
				| Response Failed ->
					if Client.Task.get_progress rpc session_id blobtask < 0.0
					then Db_actions.DB_Action.Task.set_status ~__context ~self:blobtask ~value:`failure;
					false
				| _ -> false
			in

			wait_for_task_complete rpc session_id blobtask;

			(* if the client thinks it's ok, check that the server does too *)
			(match Client.Task.get_status rpc session_id blobtask with
				| `success ->
					if ok
					then (marshal fd (Command (Print "Blob get succeeded")))
					else (marshal fd (Command (PrintStderr "Blob get failed, unknown error.\n"));
					raise (ExitWithError 1))
				| `failure ->
					let result = Client.Task.get_error_info rpc session_id blobtask in
					if result = []
					then marshal fd (Command (PrintStderr "Blob get failed, unknown error\n"))
					else raise (Api_errors.Server_error ((List.hd result),(List.tl result)))
				| `cancelled ->
					marshal fd (Command (PrintStderr "Blob get cancelled\n"));
					raise (ExitWithError 1)
				| _ ->
					marshal fd (Command (PrintStderr "Internal error\n")); (* should never happen *)
					raise (ExitWithError 1)
			))
		(fun () -> Client.Task.destroy rpc session_id blobtask)


let blob_put fd printer rpc session_id params =
	let blob_uuid = List.assoc "uuid" params in
	let blob_ref = Client.Blob.get_by_uuid rpc session_id blob_uuid in
	let filename = List.assoc "filename" params in
	let __context = Context.make "import" in
	let blobtask = Client.Task.create rpc session_id (Printf.sprintf "Blob PUT, ref=%s" (Ref.string_of blob_ref)) "" in
	Db_actions.DB_Action.Task.set_progress ~__context ~self:blobtask ~value:(-1.0);

	let bloburi = Printf.sprintf "%s?session_id=%s&task_id=%s&ref=%s"
		(Constants.blob_uri) (Ref.string_of session_id) (Ref.string_of blobtask) (Ref.string_of blob_ref)
	in
	finally
		(fun () ->
			marshal fd (Command (HttpPut (filename, bloburi)));
			let response = ref (Response Wait) in
			while !response = Response Wait do response := unmarshal fd done;
			let ok = match !response with
				| Response OK -> true
				| Response Failed ->
					if Client.Task.get_progress rpc session_id blobtask < 0.0
					then Db_actions.DB_Action.Task.set_status ~__context ~self:blobtask ~value:`failure;
					false
				| _ -> false
			in

			wait_for_task_complete rpc session_id blobtask;

			(* if the client thinks it's ok, check that the server does too *)
			(match Client.Task.get_status rpc session_id blobtask with
				| `success ->
					if ok
					then (marshal fd (Command (Print "Blob put succeeded")))
					else (marshal fd (Command (PrintStderr "Blob put failed, unknown error.\n"));
					raise (ExitWithError 1))
				| `failure ->
					let result = Client.Task.get_error_info rpc session_id blobtask in
					if result = []
					then marshal fd (Command (PrintStderr "Blob put failed, unknown error\n"))
					else raise (Api_errors.Server_error ((List.hd result),(List.tl result)))
				| `cancelled ->
					marshal fd (Command (PrintStderr "Blob put cancelled\n"));
					raise (ExitWithError 1)
				| _ ->
					marshal fd (Command (PrintStderr "Internal error\n")); (* should never happen *)
					raise (ExitWithError 1)
			))
		(fun () -> Client.Task.destroy rpc session_id blobtask)

let blob_create printer rpc session_id params =
	let name = List.assoc "name" params in
	let mime_type = List.assoc_default "mime-type" params "" in
	let public = try bool_of_string "public" (List.assoc "public" params) with _ -> false in
	if (List.mem_assoc "vm-uuid" params) then
		begin
			let uuid = List.assoc "vm-uuid" params in
			let vm = Client.VM.get_by_uuid rpc session_id uuid in
			let blob = Client.VM.create_new_blob rpc session_id vm name mime_type public in
			let blob_uuid = Client.Blob.get_uuid rpc session_id blob in
			printer (Cli_printer.PList [blob_uuid])
		end
	else if (List.mem_assoc "pool-uuid" params) then
		begin
			let uuid = List.assoc "pool-uuid" params in
			let pool = Client.Pool.get_by_uuid rpc session_id uuid in
			let blob = Client.Pool.create_new_blob rpc session_id pool name mime_type public in
			let blob_uuid = Client.Blob.get_uuid rpc session_id blob in
			printer (Cli_printer.PList [blob_uuid])
		end
	else if (List.mem_assoc "sr-uuid" params) then
		begin
			let uuid = List.assoc "sr-uuid" params in
			let sr = Client.SR.get_by_uuid rpc session_id uuid in
			let blob = Client.SR.create_new_blob rpc session_id sr name mime_type public in
			let blob_uuid = Client.Blob.get_uuid rpc session_id blob in
			printer (Cli_printer.PList [blob_uuid])
		end
	else if (List.mem_assoc "host-uuid" params) then
		begin
			let uuid = List.assoc "host-uuid" params in
			let host = Client.Host.get_by_uuid rpc session_id uuid in
			let blob = Client.Host.create_new_blob rpc session_id host name mime_type public in
			let blob_uuid = Client.Blob.get_uuid rpc session_id blob in
			printer (Cli_printer.PList [blob_uuid])
		end
	else if (List.mem_assoc "network-uuid" params) then
		begin
			let uuid = List.assoc "network-uuid" params in
			let network = Client.Network.get_by_uuid rpc session_id uuid in
			let blob = Client.Network.create_new_blob rpc session_id network name mime_type public in
			let blob_uuid = Client.Blob.get_uuid rpc session_id blob in
			printer (Cli_printer.PList [blob_uuid])
		end
	else
		raise (Cli_util.Cli_failure "Need one of: vm-uuid, host-uuid, network-uuid, sr-uuid or pool-uuid")


let export_common fd printer rpc session_id params filename num ?task_uuid use_compression preserve_power_state vm =
    let vm_metadata_only : bool = get_bool_param params "metadata" in
    let export_snapshots : bool =
        if List.mem_assoc "include-snapshots" params
        then bool_of_string "include-snapshots" (List.assoc "include-snapshots" params)
        else vm_metadata_only in
	let vm_metadata_only = get_bool_param params "metadata" in
	let vm_record = vm.record () in
	let exporttask, task_destroy_fn =
		match task_uuid with
			| None -> (* manage task internally *)
				let exporttask = Client.Task.create rpc session_id (Printf.sprintf "Export of VM: %s" (vm_record.API.vM_uuid)) "" in
				(exporttask,(fun ()->Client.Task.destroy rpc session_id exporttask))
			| Some task_uuid -> (* do not destroy the task that has been received *)
				((Client.Task.get_by_uuid rpc session_id task_uuid),(fun ()->()))
	in

	(* Initially mark the task progress as -1.0. The first thing the export handler does it to mark it as zero *)
	(* This is used as a flag to show that the 'ownership' of the task has been passed to the handler, and it's *)
	(* not our responsibility any more to mark the task as completed/failed/etc. *)
	let __context = Context.make "export" in
	Db_actions.DB_Action.Task.set_progress ~__context ~self:exporttask ~value:(-1.0);

	finally
		(fun () ->
			let f = if !num > 1 then filename ^ (string_of_int !num) else filename in
			download_file ~__context rpc session_id exporttask fd f
				(Printf.sprintf
					"%s?session_id=%s&task_id=%s&ref=%s&%s=%s&preserve_power_state=%b&export_snapshots=%b"
					(if vm_metadata_only then Constants.export_metadata_uri else Constants.export_uri)
					(Ref.string_of session_id)
					(Ref.string_of exporttask)
					(Ref.string_of (vm.getref ()))
					Constants.use_compression
					(if use_compression then "true" else "false")
					preserve_power_state
					export_snapshots)
				"Export";
			num := !num + 1)
		(fun () -> task_destroy_fn ())

let vm_export fd printer rpc session_id params =
	let filename = List.assoc "filename" params in
	let use_compression = get_bool_param params "compress" in
	let preserve_power_state = get_bool_param params "preserve-power-state" in
	let task_uuid = if (List.mem_assoc "task-uuid" params) then Some (List.assoc "task-uuid" params) else None in
	let num = ref 1 in
	let op vm =
		export_common fd printer rpc session_id params filename num ?task_uuid use_compression preserve_power_state vm
	in
	ignore(do_vm_op printer rpc session_id op params ["filename"; "metadata"; "compress"; "preserve-power-state"; "include-snapshots"])

let vm_export_aux obj_type fd printer rpc session_id params =
	let filename = List.assoc "filename" params in
	let use_compression = get_bool_param params "compress" in
	let preserve_power_state = get_bool_param params "preserve-power-state" in
	let num = ref 1 in
	let uuid = List.assoc (obj_type ^ "-uuid") params in
	let ref = Client.VM.get_by_uuid rpc session_id uuid in
	export_common fd printer rpc session_id params filename num use_compression preserve_power_state (vm_record rpc session_id ref)

let vm_copy_bios_strings printer rpc session_id params =
	let host = Client.Host.get_by_uuid rpc session_id (List.assoc "host-uuid" params) in
	let op vm =
		Client.VM.copy_bios_strings rpc session_id (vm.getref ()) host in
	ignore(do_vm_op printer rpc session_id op params ["host-uuid"])

let vm_is_bios_customized printer rpc session_id params =
	let op vm =
		let bios_strings = Client.VM.get_bios_strings rpc session_id (vm.getref ()) in
		if List.length bios_strings = 0 then
			printer (Cli_printer.PMsg "The BIOS strings of this VM have not yet been set.")
		else if bios_strings = Xapi_globs.generic_bios_strings then
			printer (Cli_printer.PMsg "This VM is BIOS-generic.")
		else
			printer (Cli_printer.PMsg "This VM is BIOS-customized.")
	in
	ignore(do_vm_op printer rpc session_id op params [])

let template_export fd printer = vm_export_aux "template" fd printer
let snapshot_export fd printer = vm_export_aux "snapshot" fd printer

let vm_vcpu_hotplug printer rpc session_id params =
	let vcpus=List.assoc "new-vcpus" params in
	let nvcpu =
		try
			Int64.of_string vcpus
		with
				_ -> failwith "Failed to parse parameter 'new-vcpus': expecting an integer"
	in
	let op vm =
		Client.VM.set_VCPUs_number_live ~rpc ~session_id ~self:(vm.getref ()) ~nvcpu
	in
	ignore(do_vm_op printer rpc session_id op params ["new-vcpus"])

let vm_vif_list printer rpc session_id params =
	let op vm =
		let vm_record = vm.record () in
		let vifs = vm_record.API.vM_VIFs in
		let table vif =
			let record = vif_record rpc session_id vif in
			let selected = List.hd (select_fields params [record] [ "uuid"; "device"; "MAC"; "network-uuid"; "network-name-label"; "vm-name-label"]) in
			List.map print_field selected in
		printer (Cli_printer.PTable (List.map table vifs))
	in
	ignore(do_vm_op printer rpc session_id op (("multiple","true")::params) ["params"]) (* always list multiple vms *)

let with_database_vdi rpc session_id params f =
	let database_params = read_map_params "database" params in
	let database_uuid =
		if List.mem_assoc "vdi-uuid" database_params then
			List.assoc "vdi-uuid" database_params
		else
			failwith "A parameter of the form 'database:vdi-uuid=<uuid>' must be specified to run this command."
	in
	let database_vdi = Client.VDI.get_by_uuid ~rpc ~session_id ~uuid:database_uuid in
	let database_session = Client.VDI.open_database ~rpc ~session_id ~self:database_vdi in
	finally
		(fun () -> f database_session)
		(fun () -> Client.Session.logout ~rpc ~session_id:database_session)

let vm_recover printer rpc session_id params =
	let force = get_bool_param params "force" in
	let uuid = List.assoc "uuid" params in
	with_database_vdi rpc session_id params
		(fun database_session ->
			let vm = Client.VM.get_by_uuid ~rpc ~session_id:database_session ~uuid in
			Client.VM.recover ~rpc ~session_id:database_session ~self:vm ~session_to:session_id ~force)

let vm_assert_can_be_recovered printer rpc session_id params =
	let uuid = List.assoc "uuid" params in
	with_database_vdi rpc session_id params
		(fun database_session ->
			let vm = Client.VM.get_by_uuid ~rpc ~session_id:database_session ~uuid in
			Client.VM.assert_can_be_recovered ~rpc ~session_id:database_session ~self:vm  ~session_to:session_id)

let cd_list printer rpc session_id params =
	let srs = Client.SR.get_all_records_where rpc session_id "true" in
	let cd_srs = List.filter (fun (sr,sr_record) -> sr_record.API.sR_content_type = "iso") srs in
	let cd_vdis = List.flatten (List.map (fun (sr,sr_record) -> Client.SR.get_VDIs rpc session_id sr) cd_srs) in
	let table cd =
		let record = vdi_record rpc session_id cd in
		let selected = List.hd (select_fields params [record] ["name-label"; "uuid"]) in
		List.map print_field selected in
	printer (Cli_printer.PTable (List.map table cd_vdis))

let validate_and_get_vlan params =
	try Int64.of_string (List.assoc "vlan" params)
	with _ -> failwith "Failed to parse parameter 'vlan': expecting an integer"

let vlan_create printer rpc session_id params =
	let network = Client.Network.get_by_uuid rpc session_id (List.assoc "network-uuid" params) in
	let pif = Client.PIF.get_by_uuid rpc session_id (List.assoc "pif-uuid" params) in
	let vLAN = validate_and_get_vlan params in
	let vlan = Client.VLAN.create rpc session_id pif vLAN network in
	let pif' = Client.VLAN.get_untagged_PIF rpc session_id vlan in
	let uuid = Client.PIF.get_uuid rpc session_id pif' in
	(* XXX: technically Rio displayed the PIF UUID here *)
	printer (Cli_printer.PList [uuid])

let pool_vlan_create printer rpc session_id params =
	let network = Client.Network.get_by_uuid rpc session_id (List.assoc "network-uuid" params) in
	let pif = Client.PIF.get_by_uuid rpc session_id (List.assoc "pif-uuid" params) in
	let vLAN = validate_and_get_vlan params in
	let vlan_pifs = Client.Pool.create_VLAN_from_PIF rpc session_id pif network vLAN in
	let vlan_pif_uuids = List.map (fun pif -> Client.PIF.get_uuid rpc session_id pif) vlan_pifs in
	(* XXX: technically Rio displayed the PIF UUID here *)
	printer (Cli_printer.PList vlan_pif_uuids)


let vlan_destroy printer rpc session_id params =
	(* Rio allowed a PIF UUID to be provided; support this mechanism *)
	let uuid = List.assoc "uuid" params in
	try
		let vlan = Client.VLAN.get_by_uuid rpc session_id uuid in
		Client.VLAN.destroy rpc session_id vlan
	with
		| Api_errors.Server_error(s,_) as e when s=Api_errors.handle_invalid || s=Api_errors.host_offline ->
			raise e
		| _ ->
			let pif = Client.PIF.get_by_uuid rpc session_id uuid in
			Client.PIF.destroy rpc session_id pif

let tunnel_create printer rpc session_id params =
	let network = Client.Network.get_by_uuid rpc session_id (List.assoc "network-uuid" params) in
	let pif = Client.PIF.get_by_uuid rpc session_id (List.assoc "pif-uuid" params) in
	let tunnel = Client.Tunnel.create rpc session_id pif network in
	let pif' = Client.Tunnel.get_access_PIF rpc session_id tunnel in
	let uuid = Client.PIF.get_uuid rpc session_id pif' in
	printer (Cli_printer.PList [uuid])

let tunnel_destroy printer rpc session_id params =
	let uuid = List.assoc "uuid" params in
	let tunnel = Client.Tunnel.get_by_uuid rpc session_id uuid in
	Client.Tunnel.destroy rpc session_id tunnel

let pif_reconfigure_ip printer rpc session_id params =
	let read_optional_case_insensitive key =
		let lower_case_params = List.map (fun (k,v)->(String.lowercase k,v)) params in
		let lower_case_key = String.lowercase key in
		List.assoc_default lower_case_key lower_case_params "" in

	let pif = Client.PIF.get_by_uuid rpc session_id (List.assoc "uuid" params) in
	let mode = Record_util.ip_configuration_mode_of_string (List.assoc "mode" params) in
	let ip = read_optional_case_insensitive "IP" in
	let netmask = List.assoc_default "netmask" params "" in
	let gateway = List.assoc_default "gateway" params "" in
	let dns = read_optional_case_insensitive "DNS" in
	let () = Client.PIF.reconfigure_ip rpc session_id pif mode ip netmask gateway dns in ()

let pif_reconfigure_ipv6 printer rpc session_id params =
	let read_optional_case_insensitive key =
		let lower_case_params = List.map (fun (k,v)->(String.lowercase k,v)) params in
		let lower_case_key = String.lowercase key in
		List.assoc_default lower_case_key lower_case_params "" in

	let pif = Client.PIF.get_by_uuid rpc session_id (List.assoc "uuid" params) in
	let mode = Record_util.ipv6_configuration_mode_of_string (List.assoc "mode" params) in
	let ipv6 = read_optional_case_insensitive "IPv6" in
	let gateway = List.assoc_default "gateway" params "" in
	let dns = read_optional_case_insensitive "DNS" in
	let () = Client.PIF.reconfigure_ipv6 rpc session_id pif mode ipv6 gateway dns in ()

let pif_set_primary_address_type printer rpc session_id params =
	let pif = Client.PIF.get_by_uuid rpc session_id (List.assoc "uuid" params) in
	let address_type = Record_util.primary_address_type_of_string (List.assoc "primary_address_type" params) in
	let () = Client.PIF.set_primary_address_type rpc session_id pif address_type in ()

let pif_unplug printer rpc session_id params =
	let pif = Client.PIF.get_by_uuid rpc session_id (List.assoc "uuid" params) in
	let () = Client.PIF.unplug rpc session_id pif in ()

let pif_plug printer rpc session_id params =
	let pif = Client.PIF.get_by_uuid rpc session_id (List.assoc "uuid" params) in
	let () = Client.PIF.plug rpc session_id pif in ()

let pif_scan printer rpc session_id params =
	let host_uuid = List.assoc "host-uuid" params in
	let host = Client.Host.get_by_uuid rpc session_id host_uuid in
	let () = Client.PIF.scan rpc session_id host in
	()

let pif_introduce printer rpc session_id params =
	let host_uuid = List.assoc "host-uuid" params in
	let host = Client.Host.get_by_uuid rpc session_id host_uuid in
	let mac = List.assoc_default "mac" params "" in
	let device = List.assoc "device" params in
	let managed = get_bool_param params ~default:true "managed" in
	let pif = Client.PIF.introduce rpc session_id host mac device managed in
	let uuid = Client.PIF.get_uuid rpc session_id pif in
	printer (Cli_printer.PList [uuid])

let pif_forget printer rpc session_id params =
	let pif_uuid = List.assoc "uuid" params in
	let pif = Client.PIF.get_by_uuid rpc session_id pif_uuid in
	let () = Client.PIF.forget rpc session_id pif in
	()

let pif_db_forget printer rpc session_id params =
	let pif_uuid = List.assoc "uuid" params in
	let pif = Client.PIF.get_by_uuid rpc session_id pif_uuid in
	let () = Client.PIF.db_forget rpc session_id pif in
	()

let bond_create printer rpc session_id params =
	let network = List.assoc "network-uuid" params in
	let mac = List.assoc_default "mac" params "" in
	let network = Client.Network.get_by_uuid rpc session_id network in
	let pifs = List.assoc "pif-uuids" params in
	let uuids = String.split ',' pifs in
	let pifs = List.map (fun uuid -> Client.PIF.get_by_uuid rpc session_id uuid) uuids in
	let mode = Record_util.bond_mode_of_string (List.assoc_default "mode" params "") in
	let properties = read_map_params "properties" params in
	let bond = Client.Bond.create rpc session_id network pifs mac mode properties in
	let uuid = Client.Bond.get_uuid rpc session_id bond in
	printer (Cli_printer.PList [ uuid])

let bond_destroy printer rpc session_id params =
	let uuid = List.assoc "uuid" params in
	let bond = Client.Bond.get_by_uuid rpc session_id uuid in
	Client.Bond.destroy rpc session_id bond

let bond_set_mode printer rpc session_id params =
	let uuid = List.assoc "uuid" params in
	let bond = Client.Bond.get_by_uuid rpc session_id uuid in
	let mode = Record_util.bond_mode_of_string (List.assoc_default "mode" params "") in
	Client.Bond.set_mode rpc session_id bond mode

let host_disable printer rpc session_id params =
	ignore(do_host_op rpc session_id (fun _ host -> Client.Host.disable rpc session_id (host.getref ())) params [])

let host_sync_data printer rpc session_id params =
	ignore(do_host_op rpc session_id (fun _ host -> Client.Host.sync_data rpc session_id (host.getref ())) params [])

(*
  BAD BAD MAN
  We remove the GUI-specific maintenance mode key in other config here
  to stop the gui from re-disabling the host

  http://scale.ad.xensource.com/browse/CA-12656
  Host doesn't exit from maintenance mode through CLI.

  This should be cleaned up at some point.
 *)
let host_enable printer rpc session_id params =
	ignore(do_host_op rpc session_id (fun _ host ->
		Client.Host.remove_from_other_config rpc session_id (host.getref ()) "MAINTENANCE_MODE";
		Client.Host.enable rpc session_id (host.getref ())) params [])

let host_shutdown printer rpc session_id params =
	ignore(do_host_op rpc session_id (fun _ host -> Client.Host.shutdown rpc session_id (host.getref ())) params [])

let host_reboot printer rpc session_id params =
	ignore(do_host_op rpc session_id (fun _ host -> Client.Host.reboot rpc session_id (host.getref ())) params [])

let host_power_on printer rpc session_id params =
	ignore(do_host_op rpc session_id (fun _ host -> Client.Host.power_on rpc session_id (host.getref ())) params [])

let host_dmesg printer rpc session_id params =
	let op _ host =
		let dmesg = Client.Host.dmesg rpc session_id (host.getref ()) in
		printer (Cli_printer.PList [ dmesg ])
	in
	ignore(do_host_op rpc session_id op params [])

let host_enable_local_storage_caching printer rpc session_id params =
	ignore(do_host_op rpc session_id (fun _ host ->
		let sr_uuid = List.assoc "sr-uuid" params in
		let sr = Client.SR.get_by_uuid rpc session_id sr_uuid in
		Client.Host.enable_local_storage_caching rpc session_id (host.getref ()) sr
	) params ["sr-uuid"])

let host_disable_local_storage_caching printer rpc session_id params =
	ignore(do_host_op rpc session_id (fun _ host -> Client.Host.disable_local_storage_caching rpc session_id (host.getref ())) params [])

let pool_enable_local_storage_caching printer rpc session_id params =
	let pool = List.hd (Client.Pool.get_all rpc session_id) in
	Client.Pool.enable_local_storage_caching rpc session_id pool

let pool_disable_local_storage_caching printer rpc session_id params =
	let pool = List.hd (Client.Pool.get_all rpc session_id) in
	Client.Pool.disable_local_storage_caching rpc session_id pool

let get_pool_with_default rpc session_id params key =
	if List.mem_assoc key params then
		(* User provided a pool uuid. *)
		let pool_uuid = List.assoc key params in
		Client.Pool.get_by_uuid rpc session_id pool_uuid
	else
		(* User didn't provide a pool uuid: let's fetch the default pool. *)
		List.hd (Client.Pool.get_all rpc session_id)

let pool_apply_edition printer rpc session_id params =
	let pool = get_pool_with_default rpc session_id params "uuid" in
	let edition = List.assoc "edition" params in
	let hosts = Client.Host.get_all rpc session_id in
	with_license_server_changes printer rpc session_id params hosts
		(fun rpc session_id -> Client.Pool.apply_edition rpc session_id pool edition)

let host_set_power_on_mode printer rpc session_id params =
	let power_on_mode = List.assoc "power-on-mode" params in
	let power_on_config = read_map_params "power-on-config" params in
	ignore(
		do_host_op rpc session_id (fun _ host -> Client.Host.set_power_on_mode ~rpc ~session_id ~self:(host.getref ()) ~power_on_mode ~power_on_config )
			params ["power-on-mode";"power-on-config"]
	)

let host_crash_upload printer rpc session_id params =
	let crash = Client.Host_crashdump.get_by_uuid rpc session_id (List.assoc "uuid" params) in
	let url = List.assoc_default "url" params "" in
	(* pass everything else in as an option *)
	let options = List.filter (fun (k, _) -> k <> "uuid" && k <> "url") params in
	Client.Host_crashdump.upload rpc session_id crash url options

let host_crash_destroy printer rpc session_id params =
	let crash = Client.Host_crashdump.get_by_uuid rpc session_id (List.assoc "uuid" params) in
	Client.Host_crashdump.destroy rpc session_id crash

let host_bugreport_upload printer rpc session_id params =
	let op _ host =
		let url = List.assoc_default "url" params "" in
		(* pass everything else in as an option *)
		let options = List.filter (fun (k, _) -> k <> "host" && k <> "url") params in
		Client.Host.bugreport_upload rpc session_id (host.getref ()) url options
	in
	ignore(do_host_op rpc session_id op params ["url"; "http_proxy"])

let host_backup fd printer rpc session_id params =
	let op _ host =
		let filename = List.assoc "file-name" params in
		let prefix =
			let uuid = safe_get_field (field_lookup host.fields "uuid") in
			let someone = try SpecificHost (Client.Host.get_by_uuid rpc session_id uuid) with _ -> Master in
			uri_of_someone rpc session_id someone in
		let make_command task_id =
			let uri = Printf.sprintf "%s%s?session_id=%s&task_id=%s" prefix
				Constants.host_backup_uri (Ref.string_of session_id) (Ref.string_of task_id) in
			HttpGet (filename, uri) in
		ignore(track_http_operation fd rpc session_id make_command "host backup download")
	in
	ignore(do_host_op rpc session_id op params ["file-name"] ~multiple:false)

let pool_dump_db fd printer rpc session_id params =
	let filename = List.assoc "file-name" params in
	let make_command task_id =
		let prefix = uri_of_someone rpc session_id Master in
		let uri = Printf.sprintf "%s%s?session_id=%s&task_id=%s"
			prefix
			Constants.pool_xml_db_sync (Ref.string_of session_id) (Ref.string_of task_id) in
		debug "%s" uri;
		HttpGet (filename, uri) in
	ignore(track_http_operation fd rpc session_id make_command "dump database")

let pool_restore_db fd printer rpc session_id params =
	let dry_run = List.mem_assoc "dry-run" params in
	if not(List.mem_assoc "force" params) && not(dry_run)
	then failwith "This operation will restore the database backup to this host, making it the master. All slave hosts are assumed dead and they will be forgotten. This operation must be forced (use --force).";
	let filename = List.assoc "file-name" params in
	let make_command task_id =
		let prefix = uri_of_someone rpc session_id Master in
		let uri = Printf.sprintf "%s%s?session_id=%s&task_id=%s&dry_run=%b"
			prefix
			Constants.pool_xml_db_sync (Ref.string_of session_id) (Ref.string_of task_id)
			dry_run in
		debug "%s" uri;
		HttpPut (filename, uri) in
	ignore(track_http_operation fd rpc session_id make_command "restore database");
	if dry_run
	then printer (Cli_printer.PList [ "Dry-run backup restore successful" ])
	else printer (Cli_printer.PList ["Host will reboot with restored database in "^(string_of_float !Xapi_globs.db_restore_fuse_time)^" seconds..."])


let pool_enable_external_auth printer rpc session_id params =
	let pool = get_pool_with_default rpc session_id params "uuid" in
	let auth_type = List.assoc "auth-type" params in
	let service_name = List.assoc "service-name" params in
	let config = read_map_params "config" params in
	Client.Pool.enable_external_auth rpc session_id pool config service_name auth_type

let pool_disable_external_auth printer rpc session_id params =
	let pool = get_pool_with_default rpc session_id params "uuid" in
	let config = read_map_params "config" params in
	Client.Pool.disable_external_auth rpc session_id pool config

let host_restore fd printer rpc session_id params =
	let filename = List.assoc "file-name" params in
	let op _ host =
		let prefix =
			let uuid = safe_get_field (field_lookup host.fields "uuid") in
			let someone = try SpecificHost (Client.Host.get_by_uuid rpc session_id uuid) with _ -> Master in
			uri_of_someone rpc session_id someone in
		let make_command task_id =
			let uri = Printf.sprintf "%s%s?session_id=%s&task_id=%s" prefix
				Constants.host_restore_uri (Ref.string_of session_id) (Ref.string_of task_id) in
			HttpPut (filename, uri) in
		ignore(track_http_operation fd rpc session_id make_command "host backup upload")
	in
	ignore(do_host_op rpc session_id op params ["file-name"] ~multiple:false)


let host_get_system_status_capabilities printer rpc session_id params =
	printer (Cli_printer.PList
		(do_host_op rpc session_id
			(fun _ host ->
				Client.Host.get_system_status_capabilities ~rpc ~session_id
					~host:(host.getref ())) params []))


let wait_for_task rpc session_id task __context fd op_str =
	let ok = match unmarshal fd with
		| Response OK -> true
		| Response Failed ->
			(* Need to check whether the thin cli managed to contact the server or
			   not. If not, we need to mark the task as failed *)
			if Client.Task.get_progress rpc session_id task < 0.0
			then Db_actions.DB_Action.Task.set_status ~__context
				~self:task ~value:`failure;
			false
		| _ -> false in
	wait_for_task_complete rpc session_id task;

	(* if the client thinks it's ok, check that the server does too *)
	(match Client.Task.get_status rpc session_id task with
		| `success ->
			if ok
			then (marshal fd (Command (Print (op_str ^ " succeeded"))))
			else (marshal fd (Command (PrintStderr (op_str ^ " failed, unknown error.\n")));
			raise (ExitWithError 1))
		| `failure ->
			let result = Client.Task.get_error_info rpc session_id task in
			if result = []
			then marshal fd (Command (PrintStderr (op_str ^ " failed, unknown error\n")))
			else raise (Api_errors.Server_error ((List.hd result),(List.tl result)))
		| `cancelled ->
			marshal fd (Command (PrintStderr (op_str ^ " cancelled\n")));
			raise (ExitWithError 1)
		| _ ->
			marshal fd (Command (PrintStderr "Internal error\n")); (* should never happen *)
			raise (ExitWithError 1)
	)

let host_get_system_status fd printer rpc session_id params =
	let filename = List.assoc "filename" params in
	let entries = List.assoc_default "entries" params "" in
	let output = try List.assoc "output" params with _ -> "tar.bz2" in
	begin match output with "tar.bz2" | "tar" | "zip" -> () | _ ->
		failwith "Invalid output format. Must be 'tar', 'zip' or 'tar.bz2'" end;

	let op n host =
		let doit task_id =
			let uuid = safe_get_field (field_lookup host.fields "uuid") in
			let someone = try SpecificHost (Client.Host.get_by_uuid rpc session_id uuid) with _ -> Master in
			let prefix = uri_of_someone rpc session_id someone in
			
			let url =
				Printf.sprintf "%s%s?session_id=%s&entries=%s&output=%s&task_id=%s"
					prefix Constants.system_status_uri
					(Ref.string_of session_id) entries output
					(Ref.string_of task_id) in
			HttpGet (filename, url) in
		track_http_operation fd rpc session_id doit "system-status download"
	in
	ignore (do_host_op rpc session_id op params ["filename"; "entries"; "output"])

let host_set_hostname_live printer rpc session_id params =
	let host_uuid = List.assoc "host-uuid" params in
	let host = Client.Host.get_by_uuid rpc session_id host_uuid in
	let hostname = List.assoc "host-name" params in
	Client.Host.set_hostname_live rpc session_id host hostname

let host_call_plugin printer rpc session_id params =
	let host_uuid = List.assoc "host-uuid" params in
	let host = Client.Host.get_by_uuid rpc session_id host_uuid in
	let plugin = List.assoc "plugin" params in
	let fn = List.assoc "fn" params in
	let args = read_map_params "args" params in
	let result = Client.Host.call_plugin rpc session_id host plugin fn args in
	printer (Cli_printer.PList [ result ])

let host_enable_external_auth printer rpc session_id params =
	if not (List.mem_assoc "force" params) then
		failwith "This operation is provided only to recover individual hosts that are unable to access the external authentication service. This operation must be forced (use --force).";
	let host_uuid = List.assoc "host-uuid" params in
	let auth_type = List.assoc "auth-type" params in
	let service_name = List.assoc "service-name" params in
	let config = read_map_params "config" params in
	let host = Client.Host.get_by_uuid rpc session_id host_uuid in
	Client.Host.enable_external_auth rpc session_id host config service_name auth_type

let host_disable_external_auth printer rpc session_id params =
	if not (List.mem_assoc "force" params) then
		failwith "This operation is provided only to recover individual hosts that are unable to access the external authentication service. This operation must be forced (use --force).";
	let host_uuid = List.assoc "host-uuid" params in
	let host = Client.Host.get_by_uuid rpc session_id host_uuid in
	let config = read_map_params "config" params in
	Client.Host.disable_external_auth rpc session_id host config

let host_refresh_pack_info printer rpc session_id params =
	let host_uuid = List.assoc "host-uuid" params in
	let host = Client.Host.get_by_uuid rpc session_id host_uuid in
	Client.Host.refresh_pack_info rpc session_id host

let host_cpu_info printer rpc session_id params =
	let host =
		if List.mem_assoc "uuid" params then
			Client.Host.get_by_uuid rpc session_id (List.assoc "uuid" params)
		else
			get_host_from_session rpc session_id in
	let cpu_info = Client.Host.get_cpu_info rpc session_id host in
	printer (Cli_printer.PTable [cpu_info])

let host_get_cpu_features printer rpc session_id params =
	let host =
		if List.mem_assoc "uuid" params then
			Client.Host.get_by_uuid rpc session_id (List.assoc "uuid" params)
		else
			get_host_from_session rpc session_id in
	let cpu_info = Client.Host.get_cpu_info rpc session_id host in
	let features = List.assoc "features" cpu_info in
	printer (Cli_printer.PMsg features)

let host_set_cpu_features printer rpc session_id params =
	let host =
		if List.mem_assoc "uuid" params then
			Client.Host.get_by_uuid rpc session_id (List.assoc "uuid" params)
		else
			get_host_from_session rpc session_id in
	let features = List.assoc "features" params in
	Client.Host.set_cpu_features rpc session_id host features

let host_reset_cpu_features printer rpc session_id params =
	let host =
		if List.mem_assoc "uuid" params then
			Client.Host.get_by_uuid rpc session_id (List.assoc "uuid" params)
		else
			get_host_from_session rpc session_id in
	Client.Host.reset_cpu_features rpc session_id host

let patch_upload fd printer rpc session_id params =
	let filename = List.assoc "file-name" params in
	let make_command task_id =
		let prefix = uri_of_someone rpc session_id Master in
		let uri = Printf.sprintf "%s%s?session_id=%s&task_id=%s"
			prefix Constants.pool_patch_upload_uri (Ref.string_of session_id) (Ref.string_of task_id) in
		let _ = debug "trying to post patch to uri:%s" uri in
		HttpPut (filename, uri) in
	let result = track_http_operation fd rpc session_id make_command "host patch upload" in
	let patch_ref = Ref.of_string result in
	let patch_uuid = Client.Pool_patch.get_uuid rpc session_id patch_ref in
	marshal fd (Command (Print patch_uuid))

let update_upload fd printer rpc session_id params =
	let filename = List.assoc "file-name" params in
	let host_uuid = List.assoc "host-uuid" params in
	let host = Client.Host.get_by_uuid rpc session_id host_uuid in
	let make_command task_id =
		let prefix = uri_of_someone rpc session_id (SpecificHost host) in
		let uri = Printf.sprintf "%s%s?session_id=%s&task_id=%s"
			prefix Constants.oem_patch_stream_uri (Ref.string_of session_id) (Ref.string_of task_id) in
		let _ = debug "trying to post patch to uri:%s" uri in
		HttpPut (filename, uri)
	in
	let result = track_http_operation fd rpc session_id make_command "host patch upload" in
	marshal fd (Command (Print result))

let patch_clean printer rpc session_id params =
	let uuid = List.assoc "uuid" params in
	let patch_ref = Client.Pool_patch.get_by_uuid rpc session_id uuid in
	Client.Pool_patch.clean rpc session_id patch_ref

let patch_pool_clean printer rpc session_id params =
	let uuid = List.assoc "uuid" params in
	let patch_ref = Client.Pool_patch.get_by_uuid rpc session_id uuid in
	Client.Pool_patch.pool_clean rpc session_id patch_ref

let patch_destroy printer rpc session_id params =
	let uuid = List.assoc "uuid" params in
	let patch_ref = Client.Pool_patch.get_by_uuid rpc session_id uuid in
	Client.Pool_patch.destroy rpc session_id patch_ref

let patch_apply printer rpc session_id params =
	let patch_uuid = List.assoc "uuid" params in
	let host_uuid = List.assoc "host-uuid" params in
	let patch_ref = Client.Pool_patch.get_by_uuid rpc session_id patch_uuid in
	let host_ref  = Client.Host.get_by_uuid rpc session_id host_uuid in
	let result = Client.Pool_patch.apply rpc session_id patch_ref host_ref in
	printer (Cli_printer.PList [ result ])

let patch_precheck printer rpc session_id params =
	let patch_uuid = List.assoc "uuid" params in
	let host_uuid = List.assoc "host-uuid" params in
	let patch_ref = Client.Pool_patch.get_by_uuid rpc session_id patch_uuid in
	let host_ref  = Client.Host.get_by_uuid rpc session_id host_uuid in
	let result = Client.Pool_patch.precheck rpc session_id patch_ref host_ref in
	printer (Cli_printer.PList [ result ])

let patch_pool_apply printer rpc session_id params =
	let patch_uuid = List.assoc "uuid" params in
	let patch_ref = Client.Pool_patch.get_by_uuid rpc session_id patch_uuid in
	Client.Pool_patch.pool_apply rpc session_id patch_ref

let host_logs_download fd printer rpc session_id params =
	let op n host =
		let filename = if List.mem_assoc "file-name" params then List.assoc "file-name" params
		else
			let tm = Unix.gmtime (Unix.time ()) in
			Printf.sprintf "logs-%d-%d-%dT%02d%02d%02dZ"
				(tm.Unix.tm_year + 1900) (tm.Unix.tm_mon + 1) tm.Unix.tm_mday
				tm.Unix.tm_hour tm.Unix.tm_min tm.Unix.tm_sec in
		let prefix =
			let uuid = safe_get_field (field_lookup host.fields "uuid") in
			let someone = try SpecificHost (Client.Host.get_by_uuid rpc session_id uuid) with _ -> Master in
			uri_of_someone rpc session_id someone in
		let filesuffix =
			if n=1 then "" else "-"^(safe_get_field (field_lookup host.fields "name-label"))
		in
		let make_command task_id =
			let uri = Printf.sprintf "%s%s?session_id=%s&task_id=%s" prefix
				Constants.host_logs_download_uri (Ref.string_of session_id) (Ref.string_of task_id) in
			HttpGet (filename^filesuffix, uri) in
		ignore(track_http_operation fd rpc session_id make_command "host logs download")
	in
	ignore(do_host_op rpc session_id op params ["file-name"])

let host_is_in_emergency_mode printer rpc session_id params =
	let mode = Client.Host.is_in_emergency_mode ~rpc ~session_id in
	printer (Cli_printer.PMsg (Printf.sprintf "%b" mode))

let host_emergency_management_reconfigure printer rpc session_id params =
	let interface = List.assoc "interface" params in
	Client.Host.local_management_reconfigure rpc session_id interface

let host_emergency_ha_disable printer rpc session_id params =
	let force = get_bool_param params "force" in
	if not force then failwith "This operation is extremely dangerous and may cause data loss. This operation must be forced (use --force).";
	Client.Host.emergency_ha_disable rpc session_id

let host_management_reconfigure printer rpc session_id params =
	let pif = Client.PIF.get_by_uuid rpc session_id (List.assoc "pif-uuid" params) in
	Client.Host.management_reconfigure rpc session_id pif

let host_management_disable printer rpc session_id params =
	Client.Host.management_disable rpc session_id

let host_signal_networking_change printer rpc session_id params =
	Client.Host.signal_networking_change rpc session_id

let host_notify printer rpc session_id params =
	let ty = List.assoc "type" params in
	let args = List.assoc_default "params" params "" in
	Client.Host.notify rpc session_id ty args

let host_syslog_reconfigure printer rpc session_id params =
	let host = Client.Host.get_by_uuid rpc session_id (List.assoc "host-uuid" params) in
	Client.Host.syslog_reconfigure rpc session_id host

let host_send_debug_keys printer rpc session_id params =
	let host = Client.Host.get_by_uuid rpc session_id (List.assoc "host-uuid" params) in
	let keys = List.assoc "keys" params in
	Client.Host.send_debug_keys rpc session_id host keys

(*
  let host_introduce printer rpc session_id params =
  let name = List.assoc "name" params in
  let descr = if List.mem_assoc "description" params then List.assoc "description" params else "" in
  let address = List.assoc "address" params in
  let port = List.assoc "remote-port" params in
  let remote_username = List.assoc "remote-username" params in
  let remote_password = List.assoc "remote-password" params in
  ignore(Client.Credential.create_with_password rpc session_id name descr address (Int64.of_string port) remote_username remote_password)
 *)

let task_cancel printer rpc session_id params =
	let uuid = List.assoc "uuid" params in
	let task = Client.Task.get_by_uuid rpc session_id uuid in
	Client.Task.cancel rpc session_id task

(*
  let alert_create printer rpc session_id params =
  let string_to_alert_level s =
  match s with
  | "info"             -> `Info
  | "warning" | "warn" -> `Warn
  | "error"            -> `Error
  | _                  -> `Info
  in
  let message = List.assoc "message" params in
  let level = if List.mem_assoc "level" params then List.assoc "level" params else "info" in
  let level = string_to_alert_level level in
  let alert = Client.Alert.create rpc session_id message [] level in
  let uuid = Client.Alert.get_uuid rpc session_id alert in
  printer (Cli_printer.PList [uuid])

  let alert_destroy printer rpc session_id params =
  let uuid = List.assoc "uuid" params in
  let alert = Client.Alert.get_by_uuid rpc session_id uuid in
  Client.Alert.destroy rpc session_id alert
 *)

(*
  let subject_list printer rpc session_id params =
(* we get all subjects from the pool *)
  let subjects = Client.Subject.get_all_records rpc session_id in
  let table_of_subject (subject,record) =
  [ "subject-uuid", record.API.subject_uuid;
  "subject-identifier", record.API.subject_subject_identifier;
(*  "subject-name", Client.Subject.get_subject_name rpc session_id subject;*)
  ] @
  record.API.subject_other_config
  in
  let all = List.map table_of_subject subjects in
  printer (Cli_printer.PTable all)
 *)

let subject_add printer rpc session_id params =
	let subject_name = List.assoc "subject-name" params in
	(* let's try to resolve the subject_name to a subject_id using the external directory *)
	let subject_identifier = Client.Auth.get_subject_identifier ~rpc ~session_id ~subject_name in
	(* obtains a list of name-value pairs with info about the subject from the external directory *)
	let subject_info = Client.Auth.get_subject_information_from_identifier ~rpc ~session_id ~subject_identifier in
	(* now we've got enough information to create our new subject in the pool *)
	let subject_ref = Client.Subject.create ~rpc ~session_id ~subject_identifier ~other_config:subject_info in
	let subject_uuid = Client.Subject.get_uuid rpc session_id subject_ref in
	printer (Cli_printer.PList [subject_uuid])

let subject_remove printer rpc session_id params =
	(* we are removing by subject-uuid *)
	let subject_uuid = List.assoc "subject-uuid" params in
	let subject = Client.Subject.get_by_uuid ~rpc ~session_id ~uuid:subject_uuid in
	Client.Subject.destroy ~rpc ~session_id ~self:subject

let subject_role_common rpc session_id params =
	let role_uuid = List.assoc_default "role-uuid" params "" in
	let role_name = List.assoc_default "role-name" params "" in
	if role_uuid="" && role_name=""
	then failwith "Required parameter not found: role-uuid or role-name"
	else
		if role_uuid<>"" && role_name<>""
		then failwith "Parameters role-uuid and role-name cannot be used together"
		else
			let subject_uuid = List.assoc "uuid" params in
			let role =
				if role_uuid<>""
				then Client.Role.get_by_uuid ~rpc ~session_id ~uuid:role_uuid
				else begin
					let roles = (Client.Role.get_by_name_label ~rpc ~session_id ~label:role_name) in
					if List.length roles > 0
					then List.hd roles (* names are unique, there's either 0 or 1*)
					else Ref.null (*role not found* raise (Api_errors.Server_error (Api_errors.role_not_found, []))*)
				end
			in
			let subject = Client.Subject.get_by_uuid ~rpc ~session_id ~uuid:subject_uuid in
			(subject,role)

let subject_role_add printer rpc session_id params =
	let (subject,role) = subject_role_common rpc session_id params in
	Client.Subject.add_to_roles ~rpc ~session_id ~self:subject ~role

let subject_role_remove printer rpc session_id params =
	let (subject,role) = subject_role_common rpc session_id params in
	Client.Subject.remove_from_roles ~rpc ~session_id ~self:subject ~role

let audit_log_get fd printer rpc session_id params =
	let filename = List.assoc "filename" params in
	let since =
		if List.mem_assoc "since" params
		then (* make sure since has a reasonable length *)
			let unsanitized_since = List.assoc "since" params in
			if String.length unsanitized_since > 255
			then String.sub unsanitized_since 0 255
			else unsanitized_since
		else ""
	in
	let label = Printf.sprintf "audit-log-get%sinto file %s"
		(if since="" then " " else Printf.sprintf " (since \"%s\") " since)
		(if String.length filename <= 255
		then filename (* make sure filename has a reasonable length in the logs *)
		else String.sub filename 0 255
		)
	in
	let query =
		if since="" then ""
		else Printf.sprintf "since=%s" (Http.urlencode since)
	in
	download_file_with_task
		fd rpc session_id filename Constants.audit_log_uri query label label

(* RBAC 2.0 only
   let role_create printer rpc session_id params =
(*let id = List.assoc "id" params in*)
   let name = List.assoc "name" params in
   ignore (Client.Role.create ~rpc ~session_id ~name ~description:"" ~permissions:[] ~is_basic:false ~is_complete:false)
 *)

let session_subject_identifier_list printer rpc session_id params =
	let subject_identifiers = Client.Session.get_all_subject_identifiers ~rpc ~session_id in
	let table_of_subject_identifiers subject_identifier =
		[ "subject-identifier ( RO)", subject_identifier ]
	in
	let all = List.map table_of_subject_identifiers subject_identifiers in
	printer (Cli_printer.PTable all)

let session_subject_identifier_logout printer rpc session_id params =
	let subject_identifier = List.assoc "subject-identifier" params in
	Client.Session.logout_subject_identifier ~rpc ~session_id ~subject_identifier

let session_subject_identifier_logout_all printer rpc session_id params =
	let subject_identifiers = Client.Session.get_all_subject_identifiers ~rpc ~session_id in
	List.iter (fun subject_identifier -> Client.Session.logout_subject_identifier ~rpc ~session_id ~subject_identifier) subject_identifiers

let secret_create printer rpc session_id params =
	let value = List.assoc "value" params in
	let other_config = read_map_params "other-config" params in
	let ref = Client.Secret.create ~rpc ~session_id ~value ~other_config in
	let uuid = Client.Secret.get_uuid ~rpc ~session_id ~self:ref in
	printer (Cli_printer.PList [uuid])

let secret_destroy printer rpc session_id params =
	let uuid = List.assoc "uuid" params in
	let ref = Client.Secret.get_by_uuid ~rpc ~session_id ~uuid in
	Client.Secret.destroy ~rpc ~session_id ~self:ref

let vm_appliance_create printer rpc session_id params =
	let name_label = List.assoc "name-label" params in
	let name_description =
		if List.mem_assoc "name-description" params then
			List.assoc "name-description" params
		else ""
	in
	let ref = Client.VM_appliance.create ~rpc ~session_id ~name_label ~name_description in
	let uuid = Client.VM_appliance.get_uuid ~rpc ~session_id ~self:ref in
	printer (Cli_printer.PList [uuid])

let vm_appliance_destroy printer rpc session_id params =
	let uuid = List.assoc "uuid" params in
	let ref = Client.VM_appliance.get_by_uuid ~rpc ~session_id ~uuid in
	Client.VM_appliance.destroy ~rpc ~session_id ~self:ref

let vm_appliance_start printer rpc session_id params =
	let uuid = List.assoc "uuid" params in
	let paused = get_bool_param params "paused" in
	let ref = Client.VM_appliance.get_by_uuid ~rpc ~session_id ~uuid in
	Client.VM_appliance.start ~rpc ~session_id ~self:ref ~paused

let vm_appliance_shutdown printer rpc session_id params =
	let uuid = List.assoc "uuid" params in
	let force = get_bool_param params "force" in
	let ref = Client.VM_appliance.get_by_uuid ~rpc ~session_id ~uuid in
	if force then
		Client.VM_appliance.hard_shutdown ~rpc ~session_id ~self:ref
	else
		Client.VM_appliance.clean_shutdown ~rpc ~session_id ~self:ref

let vm_appliance_recover printer rpc session_id params =
	let force = get_bool_param params "force" in
	let uuid = List.assoc "uuid" params in
	with_database_vdi rpc session_id params
		(fun database_session ->
			let appliance = Client.VM_appliance.get_by_uuid ~rpc ~session_id:database_session ~uuid in
			Client.VM_appliance.recover ~rpc ~session_id:database_session ~self:appliance ~session_to:session_id ~force)

let vm_appliance_assert_can_be_recovered printer rpc session_id params =
	let uuid = List.assoc "uuid" params in
	with_database_vdi rpc session_id params
		(fun database_session ->
			let appliance = Client.VM_appliance.get_by_uuid ~rpc ~session_id:database_session ~uuid in
			Client.VM_appliance.assert_can_be_recovered ~rpc ~session_id:database_session ~self:appliance  ~session_to:session_id)

let gpu_group_create printer rpc session_id params =
	let name_label = List.assoc "name-label" params in
	let name_description =
		try List.assoc "name-description" params
		with Not_found -> ""
	in
	let gpu_group =
		Client.GPU_group.create ~rpc ~session_id
			~name_label ~name_description ~other_config:[]
	in
	let uuid = Client.GPU_group.get_uuid ~rpc ~session_id ~self:gpu_group in
	printer (Cli_printer.PList [uuid])

let gpu_group_destroy printer rpc session_id params =
	let uuid = List.assoc "uuid" params in
	let gpu_group = Client.GPU_group.get_by_uuid ~rpc ~session_id ~uuid in
	Client.GPU_group.destroy ~rpc ~session_id ~self:gpu_group

let gpu_group_get_remaining_capacity printer rpc session_id params =
	let uuid = List.assoc "uuid" params in
	let vgpu_type_uuid = List.assoc "vgpu-type-uuid" params in
	let gpu_group = Client.GPU_group.get_by_uuid ~rpc ~session_id ~uuid in
	let vgpu_type =
		Client.VGPU_type.get_by_uuid ~rpc ~session_id ~uuid:vgpu_type_uuid
	in
	let result = Client.GPU_group.get_remaining_capacity ~rpc ~session_id
		~self:gpu_group ~vgpu_type in
	printer (Cli_printer.PMsg (Int64.to_string result))

let vgpu_create printer rpc session_id params =
	let device = if List.mem_assoc "device" params then List.assoc "device" params else "0" in
	let gpu_group_uuid = List.assoc "gpu-group-uuid" params in
	let vm_uuid=List.assoc "vm-uuid" params in
	let vM=Client.VM.get_by_uuid rpc session_id vm_uuid in
	let gPU_group=Client.GPU_group.get_by_uuid rpc session_id gpu_group_uuid in
	let _type =
		if List.mem_assoc "vgpu-type-uuid" params
		then Client.VGPU_type.get_by_uuid rpc session_id (List.assoc "vgpu-type-uuid" params)
		else Ref.null
	in
	let vgpu = Client.VGPU.create ~rpc ~session_id ~device ~gPU_group ~vM ~other_config:[] ~_type in
	let uuid = Client.VGPU.get_uuid rpc session_id vgpu in
	printer (Cli_printer.PList [uuid])

let vgpu_destroy printer rpc session_id params =
	let uuid = List.assoc "uuid" params in
	let vgpu = Client.VGPU.get_by_uuid rpc session_id uuid in
	Client.VGPU.destroy rpc session_id vgpu

let dr_task_create printer rpc session_id params =
	let _type = List.assoc "type" params in
	let device_config = parse_device_config params in
	let whitelist = if List.mem_assoc "sr-whitelist" params then String.split ',' (List.assoc "sr-whitelist" params) else [] in
	let dr_task = Client.DR_task.create ~rpc ~session_id ~_type ~device_config ~whitelist in
	let uuid = Client.DR_task.get_uuid ~rpc ~session_id ~self:dr_task in
	printer (Cli_printer.PList [uuid])

let dr_task_destroy printer rpc session_id params =
	let uuid = List.assoc "uuid" params in
	let ref = Client.DR_task.get_by_uuid ~rpc ~session_id ~uuid in
	Client.DR_task.destroy ~rpc ~session_id ~self:ref<|MERGE_RESOLUTION|>--- conflicted
+++ resolved
@@ -1405,11 +1405,6 @@
 		with _ -> 0L in
 	let _type=List.assoc "type" params in
 	let content_type = List.assoc_default "content-type" params "" in
-<<<<<<< HEAD
-	let shared = get_bool_param params "shared" in
-=======
-
->>>>>>> 7bdd6a0a
 	let device_config = parse_device_config params in
 	(* If the device-config parameter is of the form k-filename=v, then we assume the
 	   key is 'k' and the value is stored in a file named 'v' *)
