--- conflicted
+++ resolved
@@ -3,11 +3,7 @@
 (* BEWARE: if this changes, check that schema has been bumped accordingly in
    ocaml/idl/datamodel_common.ml, usually schema_minor_vsn *)
 
-<<<<<<< HEAD
-let last_known_schema_hash = "92e75e20c5d0e319b0df73145be12b8e"
-=======
-let last_known_schema_hash = "e34cd0d32cdcec7805c2d3ed4e4a0c25"
->>>>>>> f11657e4
+let last_known_schema_hash = "efdb1c7e536362523741ccdb7f33f797"
 
 let current_schema_hash : string =
   let open Datamodel_types in
