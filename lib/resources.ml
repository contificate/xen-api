(*
 * Copyright (C) Citrix Systems Inc.
 *
 * This program is free software; you can redistribute it and/or modify
 * it under the terms of the GNU Lesser General Public License as published
 * by the Free Software Foundation; version 2.1 only. with the special
 * exception on linking described in file LICENSE.
 *
 * This program is distributed in the hope that it will be useful,
 * but WITHOUT ANY WARRANTY; without even the implied warranty of
 * MERCHANTABILITY or FITNESS FOR A PARTICULAR PURPOSE.  See the
 * GNU Lesser General Public License for more details.
 *)

let network_conf = ref "/etc/xcp/network.conf"
let qemu_dm_wrapper = ref "qemu-dm-wrapper"
let qemu_system_i386 = ref "qemu-system-i386"
let upstream_compat_qemu_dm_wrapper = ref "qemu-wrapper"
let chgrp = ref "chgrp"
let modprobe = ref "/usr/sbin/modprobe"
let rmmod = ref "/usr/sbin/rmmod"
let hvmloader = ref "hvmloader"
let pygrub = ref "pygrub"
let eliloader = ref "eliloader"
let legacy_conv_tool = ref "convert-legacy-stream"
let verify_libxc_v2 = ref "verify-stream-v2"
let cpu_info_file = ref "/etc/xensource/boot_time_cpus"

open Unix

let hvm_guests = [
  R_OK, "hvmloader", hvmloader, "path to the hvmloader binary for HVM guests";
  X_OK, "qemu-dm-wrapper", qemu_dm_wrapper, "path to the qemu-dm-wrapper script";
  X_OK, "qemu-system-i386", qemu_system_i386, "path to the qemu-system-i386 binary";
<<<<<<< HEAD
=======
  X_OK, "upstream-compat-qemu-dm-wrapper", upstream_compat_qemu_dm_wrapper, "path to the upstream compat qemu-dm-wrapper script";
>>>>>>> d1b330c5
]

let pv_guests = [
  X_OK, "pygrub", pygrub, "path to the pygrub bootloader binary";
  X_OK, "eliloader", eliloader, "path to the eliloader bootloader binary";
]

(* libvirt xc *)
let network_configuration = [
  R_OK, "network-conf", network_conf, "path to the network backend switch";
]

let essentials = [
  X_OK, "chgrp", chgrp, "path to the chgrp binary";
  X_OK, "modprobe", modprobe, "path to the modprobe binary";
  X_OK, "rmmod", rmmod, "path to the rmmod binary";
]

let nonessentials = [
  X_OK, "convert-legacy-stream", legacy_conv_tool, "path to convert-legacy-stream tool";
  R_OK, "cpu-info-file", cpu_info_file, "Where to cache boot-time CPU info";
]

let make_resources ~essentials ~nonessentials =
  let open Xcp_service in
  List.map (fun (perm, name, path, description) -> {
        essential = true;
        name; description; path;
        perms = [ perm ]
      }) essentials @ (List.map (fun (perm, name, path, description) -> {
        essential = false;
        name; description; path;
        perms = [ perm ]
      }) nonessentials)<|MERGE_RESOLUTION|>--- conflicted
+++ resolved
@@ -32,10 +32,7 @@
   R_OK, "hvmloader", hvmloader, "path to the hvmloader binary for HVM guests";
   X_OK, "qemu-dm-wrapper", qemu_dm_wrapper, "path to the qemu-dm-wrapper script";
   X_OK, "qemu-system-i386", qemu_system_i386, "path to the qemu-system-i386 binary";
-<<<<<<< HEAD
-=======
   X_OK, "upstream-compat-qemu-dm-wrapper", upstream_compat_qemu_dm_wrapper, "path to the upstream compat qemu-dm-wrapper script";
->>>>>>> d1b330c5
 ]
 
 let pv_guests = [
