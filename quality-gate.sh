#!/bin/bash

set -e

list-hd () {
<<<<<<< HEAD
  N=310
=======
  N=321
>>>>>>> dfaf3839
  LIST_HD=$(git grep -r --count 'List.hd' -- **/*.ml | cut -d ':' -f 2 | paste -sd+ - | bc)
  if [ "$LIST_HD" -eq "$N" ]; then
    echo "OK counted $LIST_HD usages"
  else
    echo "ERROR expected $N List.hd usages, got $LIST_HD" 1>&2
    exit 1
  fi
}

verify-cert () {
  N=13
  NONE=$(git grep -r --count 'verify_cert:None' -- **/*.ml | cut -d ':' -f 2 | paste -sd+ - | bc)
  if [ "$NONE" -eq "$N" ]; then
    echo "OK counted $NONE usages of verify_cert:None"
  else
    echo "ERROR expected $N verify_cert:None usages, got $NONE" 1>&2
    exit 1
  fi
}

mli-files () {
<<<<<<< HEAD
  N=348
=======
  N=393
>>>>>>> dfaf3839
  # do not count ml files from the tests in ocaml/{tests/perftest/quicktest}
  MLIS=$(git ls-files -- '**/*.mli' | grep -vE "ocaml/tests|ocaml/perftest|ocaml/quicktest" | xargs -I {} sh -c "echo {} | cut -f 1 -d '.'" \;)
  MLS=$(git  ls-files -- '**/*.ml'  | grep -vE "ocaml/tests|ocaml/perftest|ocaml/quicktest" | xargs -I {} sh -c "echo {} | cut -f 1 -d '.'" \;)
  num_mls_without_mlis=$(comm -23 <(sort <<<"$MLS") <(sort <<<"$MLIS") | wc -l)
  if [ "$num_mls_without_mlis" -eq "$N" ]; then
    echo "OK counted $num_mls_without_mlis .ml files without an .mli"
  else
    echo "ERROR expected $N .ml files without .mlis, got $num_mls_without_mlis."\
         "If you created some .ml files, they are probably missing corresponding .mli's" 1>&2
    exit 1
  fi
}

structural-equality () {
<<<<<<< HEAD
  N=2
=======
  N=4
>>>>>>> dfaf3839
  EQ=$(git grep -r --count ' == ' -- '**/*.ml' ':!ocaml/sdk-gen/**/*.ml' | cut -d ':' -f 2 | paste -sd+ - | bc)
  if [ "$EQ" -eq "$N" ]; then
    echo "OK counted $EQ usages of ' == '"
  else
    echo "ERROR expected $N usages of ' == ', got $EQ; use = rather than ==" 1>&2
    exit 1
  fi

  if git grep -r --count ' != ' -- '**/*.ml' ':!ocaml/sdk-gen/**/*.ml'; then
    echo "ERROR expected no usages of ' != '; use <> rather than !=" 1>&2
    exit 1
  else
    echo "OK found no usages of ' != '"
  fi
}

list-hd
verify-cert
mli-files
structural-equality<|MERGE_RESOLUTION|>--- conflicted
+++ resolved
@@ -3,11 +3,7 @@
 set -e
 
 list-hd () {
-<<<<<<< HEAD
-  N=310
-=======
-  N=321
->>>>>>> dfaf3839
+  N=322
   LIST_HD=$(git grep -r --count 'List.hd' -- **/*.ml | cut -d ':' -f 2 | paste -sd+ - | bc)
   if [ "$LIST_HD" -eq "$N" ]; then
     echo "OK counted $LIST_HD usages"
@@ -29,11 +25,7 @@
 }
 
 mli-files () {
-<<<<<<< HEAD
-  N=348
-=======
-  N=393
->>>>>>> dfaf3839
+  N=404
   # do not count ml files from the tests in ocaml/{tests/perftest/quicktest}
   MLIS=$(git ls-files -- '**/*.mli' | grep -vE "ocaml/tests|ocaml/perftest|ocaml/quicktest" | xargs -I {} sh -c "echo {} | cut -f 1 -d '.'" \;)
   MLS=$(git  ls-files -- '**/*.ml'  | grep -vE "ocaml/tests|ocaml/perftest|ocaml/quicktest" | xargs -I {} sh -c "echo {} | cut -f 1 -d '.'" \;)
@@ -48,11 +40,7 @@
 }
 
 structural-equality () {
-<<<<<<< HEAD
-  N=2
-=======
-  N=4
->>>>>>> dfaf3839
+  N=5
   EQ=$(git grep -r --count ' == ' -- '**/*.ml' ':!ocaml/sdk-gen/**/*.ml' | cut -d ':' -f 2 | paste -sd+ - | bc)
   if [ "$EQ" -eq "$N" ]; then
     echo "OK counted $EQ usages of ' == '"
